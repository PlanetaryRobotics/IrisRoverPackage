// Single source of truth for the current version of the FW
// (to be included in metadata).
module IrisFpgaFwVersion
# (
    // Change the version for the Iris Camera FPGA FW information here:
<<<<<<< HEAD
    parameter FW_VER_MAJ = 8'd11,    // Version: ++ when drafting a new Release Candidate (for a new upload opportunity)
    parameter FW_VER_MIN = 8'd0,     // Subversion: ++ when a new major feature has been added / made to work
    parameter FW_VER_PATCH = 8'd1    // Patch: ++ when you make a change and want to reflect that.
=======
    parameter integer FW_VER_MAJ = 8'd11,    // Version: ++ when drafting a new Release Candidate (for a new upload opportunity)
    parameter integer FW_VER_MIN = 8'd0,     // Subversion: ++ when a new major feature has been added / made to work
    parameter integer FW_VER_PATCH = 8'd3    // Patch: ++ when you make a change and want to reflect that.
>>>>>>> 1fda219a
)   
(
    output wire [7:0] major,
    output wire [7:0] minor,
    output wire [7:0] patch
);
    assign major = FW_VER_MAJ;
    assign minor = FW_VER_MIN;
    assign patch = FW_VER_PATCH;
endmodule<|MERGE_RESOLUTION|>--- conflicted
+++ resolved
@@ -3,15 +3,9 @@
 module IrisFpgaFwVersion
 # (
     // Change the version for the Iris Camera FPGA FW information here:
-<<<<<<< HEAD
-    parameter FW_VER_MAJ = 8'd11,    // Version: ++ when drafting a new Release Candidate (for a new upload opportunity)
-    parameter FW_VER_MIN = 8'd0,     // Subversion: ++ when a new major feature has been added / made to work
-    parameter FW_VER_PATCH = 8'd1    // Patch: ++ when you make a change and want to reflect that.
-=======
     parameter integer FW_VER_MAJ = 8'd11,    // Version: ++ when drafting a new Release Candidate (for a new upload opportunity)
     parameter integer FW_VER_MIN = 8'd0,     // Subversion: ++ when a new major feature has been added / made to work
     parameter integer FW_VER_PATCH = 8'd3    // Patch: ++ when you make a change and want to reflect that.
->>>>>>> 1fda219a
 )   
 (
     output wire [7:0] major,
