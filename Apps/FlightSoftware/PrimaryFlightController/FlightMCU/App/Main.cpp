--- conflicted
+++ resolved
@@ -14,11 +14,8 @@
 #include "gio.h"
 #include "i2c.h"
 #include "spi.h"
-<<<<<<< HEAD
-=======
 #include "adc.h"
 #include "lin.h"
->>>>>>> 4c9cfac3
 
 extern "C" {
     void vApplicationIdleHook(void);
@@ -27,13 +24,9 @@
 extern CubeRover::CameraComponentImpl camera;
 
 void vApplicationIdleHook(void) {
-<<<<<<< HEAD
-
-=======
     static bool test_camera = 0;
     if (test_camera)
         camera.triggerImageCapture(53);
->>>>>>> 4c9cfac3
     run1cycle();
     //gioToggleBit(gioPORTB, 1);
     //for(uint32_t i=0; i<2000000; i++) asm("  NOP");
@@ -42,21 +35,15 @@
 void main(void)
 {
     /* USER CODE BEGIN (3) */
-<<<<<<< HEAD
 
-=======
     int waithere = 1;
     while(waithere);     // Stop here and wait for debugger
->>>>>>> 4c9cfac3
     gioInit();
     i2cInit();
     sciInit();
     adcInit();
     spiInit();
-<<<<<<< HEAD
-=======
     linInit();
->>>>>>> 4c9cfac3
 
     constructApp();
 
