/*
 * Main.cpp
 *
 *  Created on: Sep 30, 2019
 *      Author: cedric
 */

#include <CubeRoverConfig.hpp>
#include "FreeRTOS.h"
#include "os_task.h"
#include "CubeRover/Top/Topology.hpp"

#include "gio.h"
#include "i2c.h"
#include "spi.h"
#include "adc.h"
#include "lin.h"

extern "C" {
    void vApplicationIdleHook(void);
}

int test = 0;

void vApplicationIdleHook(void) {
    if (test)
        camera.triggerImageCapture(53);
    run1cycle();
    //gioToggleBit(gioPORTB, 1);
    //for(uint32_t i=0; i<2000000; i++) asm("  NOP");
}


void main(void)
{
    /* USER CODE BEGIN (3) */
    int hold = 0;
    while(not hold);     // Stop here and wait for debugger
    gioInit();
    i2cInit();
    sciInit();
<<<<<<< HEAD
    adcInit();
    spiInit();
    linInit();

    camera.m_fpgaFlash.setupDevice();
=======
    linInit();

>>>>>>> 4cdc7e08

    constructApp();

    vTaskStartScheduler();

    //if it reaches that point, there is a problem with RTOS.

/* USER CODE END */
}<|MERGE_RESOLUTION|>--- conflicted
+++ resolved
@@ -39,16 +39,13 @@
     gioInit();
     i2cInit();
     sciInit();
-<<<<<<< HEAD
     adcInit();
     spiInit();
     linInit();
 
     camera.m_fpgaFlash.setupDevice();
-=======
     linInit();
 
->>>>>>> 4cdc7e08
 
     constructApp();
 
