/*
 * Main.cpp
 *
 *  Created on: Sep 30, 2019
 *      Author: cedric
 */

#include <CubeRoverConfig.hpp>
#include "FreeRTOS.h"
#include "os_task.h"
#include "CubeRover/Top/Topology.hpp"

#include "gio.h"
#include "i2c.h"

extern "C" {
    void vApplicationIdleHook(void);
}

void vApplicationIdleHook(void) {
    run1cycle();
<<<<<<< HEAD
    //for(uint32_t i=0; i<22000; i++) asm("  NOP");
=======
    //gioToggleBit(gioPORTB, 1);
    //for(uint32_t i=0; i<2000000; i++) asm("  NOP");
>>>>>>> f462ca7a
}


void main(void)
{
    /* USER CODE BEGIN (3) */
    gioInit();

    i2cInit();
    sciInit();

    constructApp();

    vTaskStartScheduler();

    //if it reaches that point, there is a problem with RTOS.

/* USER CODE END */
}<|MERGE_RESOLUTION|>--- conflicted
+++ resolved
@@ -19,12 +19,8 @@
 
 void vApplicationIdleHook(void) {
     run1cycle();
-<<<<<<< HEAD
-    //for(uint32_t i=0; i<22000; i++) asm("  NOP");
-=======
     //gioToggleBit(gioPORTB, 1);
     //for(uint32_t i=0; i<2000000; i++) asm("  NOP");
->>>>>>> f462ca7a
 }
 
 
