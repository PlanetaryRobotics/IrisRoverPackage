--- conflicted
+++ resolved
@@ -1,2406 +1,1202 @@
-<<<<<<< HEAD
-/** @file spi.c
-*   @brief SPI Driver Implementation File
-*   @date 11-Dec-2018
-*   @version 04.07.01
-*/
-
-/* 
-* Copyright (C) 2009-2018 Texas Instruments Incorporated - www.ti.com 
-* 
-* 
-*  Redistribution and use in source and binary forms, with or without 
-*  modification, are permitted provided that the following conditions 
-*  are met:
-*
-*    Redistributions of source code must retain the above copyright 
-*    notice, this list of conditions and the following disclaimer.
-*
-*    Redistributions in binary form must reproduce the above copyright
-*    notice, this list of conditions and the following disclaimer in the 
-*    documentation and/or other materials provided with the   
-*    distribution.
-*
-*    Neither the name of Texas Instruments Incorporated nor the names of
-*    its contributors may be used to endorse or promote products derived
-*    from this software without specific prior written permission.
-*
-*  THIS SOFTWARE IS PROVIDED BY THE COPYRIGHT HOLDERS AND CONTRIBUTORS 
-*  "AS IS" AND ANY EXPRESS OR IMPLIED WARRANTIES, INCLUDING, BUT NOT 
-*  LIMITED TO, THE IMPLIED WARRANTIES OF MERCHANTABILITY AND FITNESS FOR
-*  A PARTICULAR PURPOSE ARE DISCLAIMED. IN NO EVENT SHALL THE COPYRIGHT 
-*  OWNER OR CONTRIBUTORS BE LIABLE FOR ANY DIRECT, INDIRECT, INCIDENTAL, 
-*  SPECIAL, EXEMPLARY, OR CONSEQUENTIAL DAMAGES (INCLUDING, BUT NOT 
-*  LIMITED TO, PROCUREMENT OF SUBSTITUTE GOODS OR SERVICES; LOSS OF USE,
-*  DATA, OR PROFITS; OR BUSINESS INTERRUPTION) HOWEVER CAUSED AND ON ANY
-*  THEORY OF LIABILITY, WHETHER IN CONTRACT, STRICT LIABILITY, OR TORT 
-*  (INCLUDING NEGLIGENCE OR OTHERWISE) ARISING IN ANY WAY OUT OF THE USE 
-*  OF THIS SOFTWARE, EVEN IF ADVISED OF THE POSSIBILITY OF SUCH DAMAGE.
-*
-*/
-
-/* USER CODE BEGIN (0) */
-/* USER CODE END */
-
-#include "spi.h"
-#include "sys_vim.h"
-/* USER CODE BEGIN (1) */
-/* USER CODE END */
-
-/** @struct g_spiPacket
-*   @brief globals
-*
-*/
-static volatile struct g_spiPacket
-{
-    spiDAT1_t g_spiDataFormat;
-    uint32  tx_length;
-    uint32  rx_length;
-    uint16  * txdata_ptr;
-    uint16  * rxdata_ptr;
-    SpiDataStatus_t tx_data_status;
-    SpiDataStatus_t rx_data_status;
-} g_spiPacket_t[5U];
-
-/** @fn void spiInit(void)
-*   @brief Initializes the SPI Driver
-*
-*   This function initializes the SPI module.
-*/
-/* SourceId : SPI_SourceId_001 */
-/* DesignId : SPI_DesignId_001 */
-/* Requirements : HL_SR126 */
-void spiInit(void)
-{
-/* USER CODE BEGIN (2) */
-/* USER CODE END */
-
-    /** @b initialize @b SPI1 */
-
-    /** bring SPI out of reset */
-    spiREG1->GCR0 = 0U;
-    spiREG1->GCR0 = 1U;
-
-    /** SPI1 master mode and clock configuration */
-    spiREG1->GCR1 = (spiREG1->GCR1 & 0xFFFFFFFCU) | ((uint32)((uint32)1U << 1U)  /* CLOKMOD */
-                  | 1U);  /* MASTER */
-
-    /** SPI1 enable pin configuration */
-    spiREG1->INT0 = (spiREG1->INT0 & 0xFEFFFFFFU)| (uint32)((uint32)0U << 24U);  /* ENABLE HIGHZ */
-
-    /** - Delays */
-    spiREG1->DELAY = (uint32)((uint32)0U << 24U)  /* C2TDELAY */
-                   | (uint32)((uint32)0U << 16U)  /* T2CDELAY */
-                   | (uint32)((uint32)0U << 8U)   /* T2EDELAY */
-                   | (uint32)((uint32)0U << 0U);  /* C2EDELAY */
-
-    /** - Data Format 0 */
-    spiREG1->FMT0 = (uint32)((uint32)0U << 24U)  /* wdelay */
-                  | (uint32)((uint32)0U << 23U)  /* parity Polarity */
-                  | (uint32)((uint32)0U << 22U)  /* parity enable */
-                  | (uint32)((uint32)0U << 21U)  /* wait on enable */
-                  | (uint32)((uint32)0U << 20U)  /* shift direction */
-                  | (uint32)((uint32)1U << 17U)  /* clock polarity */
-                  | (uint32)((uint32)0U << 16U)  /* clock phase */
-                  | (uint32)((uint32)4U << 8U) /* baudrate prescale */
-                  | (uint32)((uint32)8U << 0U);  /* data word length */
-
-    /** - Data Format 1 */
-    spiREG1->FMT1 = (uint32)((uint32)0U << 24U)  /* wdelay */
-                  | (uint32)((uint32)0U << 23U)  /* parity Polarity */
-                  | (uint32)((uint32)0U << 22U)  /* parity enable */
-                  | (uint32)((uint32)0U << 21U)  /* wait on enable */
-                  | (uint32)((uint32)0U << 20U)  /* shift direction */
-                  | (uint32)((uint32)0U << 17U)  /* clock polarity */
-                  | (uint32)((uint32)0U << 16U)  /* clock phase */
-                  | (uint32)((uint32)109U << 8U) /* baudrate prescale */
-                  | (uint32)((uint32)13U << 0U);  /* data word length */
-
-    /** - Data Format 2 */
-    spiREG1->FMT2 = (uint32)((uint32)0U << 24U)  /* wdelay */
-                  | (uint32)((uint32)0U << 23U)  /* parity Polarity */
-                  | (uint32)((uint32)0U << 22U)  /* parity enable */
-                  | (uint32)((uint32)0U << 21U)  /* wait on enable */
-                  | (uint32)((uint32)0U << 20U)  /* shift direction */
-                  | (uint32)((uint32)1U << 17U)  /* clock polarity */
-                  | (uint32)((uint32)0U << 16U)  /* clock phase */
-                  | (uint32)((uint32)109U << 8U) /* baudrate prescale */
-                  | (uint32)((uint32)13U << 0U);  /* data word length */
-
-    /** - Data Format 3 */
-    spiREG1->FMT3 = (uint32)((uint32)0U << 24U)  /* wdelay */
-                  | (uint32)((uint32)0U << 23U)  /* parity Polarity */
-                  | (uint32)((uint32)0U << 22U)  /* parity enable */
-                  | (uint32)((uint32)0U << 21U)  /* wait on enable */
-                  | (uint32)((uint32)0U << 20U)  /* shift direction */
-                  | (uint32)((uint32)0U << 17U)  /* clock polarity */
-                  | (uint32)((uint32)0U << 16U)  /* clock phase */
-                  | (uint32)((uint32)109U << 8U) /* baudrate prescale */
-                  | (uint32)((uint32)16U << 0U);  /* data word length */
-
-    /** - set interrupt levels */
-    spiREG1->LVL = (uint32)((uint32)0U << 9U)  /* TXINT */
-                 | (uint32)((uint32)0U << 8U)  /* RXINT */
-                 | (uint32)((uint32)0U << 6U)  /* OVRNINT */
-                 | (uint32)((uint32)0U << 4U)  /* BITERR */
-                 | (uint32)((uint32)0U << 3U)  /* DESYNC */
-                 | (uint32)((uint32)0U << 2U)  /* PARERR */
-                 | (uint32)((uint32)0U << 1U) /* TIMEOUT */
-                 | (uint32)((uint32)0U << 0U);  /* DLENERR */
-
-    /** - clear any pending interrupts */
-    spiREG1->FLG |= 0xFFFFU;
-
-    /** - enable interrupts */
-    spiREG1->INT0 = (spiREG1->INT0 & 0xFFFF0000U)
-                  | (uint32)((uint32)0U << 9U)  /* TXINT */
-                  | (uint32)((uint32)0U << 8U)  /* RXINT */
-                  | (uint32)((uint32)0U << 6U)  /* OVRNINT */
-                  | (uint32)((uint32)0U << 4U)  /* BITERR */
-                  | (uint32)((uint32)0U << 3U)  /* DESYNC */
-                  | (uint32)((uint32)0U << 2U)  /* PARERR */
-                  | (uint32)((uint32)0U << 1U) /* TIMEOUT */
-                  | (uint32)((uint32)0U << 0U);  /* DLENERR */
-
-    /** @b initialize @b SPI1 @b Port */
-
-    /** - SPI1 Port output values */
-    spiREG1->PC3 =    (uint32)((uint32)1U << 0U)  /* SCS[0] */
-                    | (uint32)((uint32)1U << 1U)  /* SCS[1] */
-                    | (uint32)((uint32)1U << 2U)  /* SCS[2] */
-                    | (uint32)((uint32)1U << 3U)  /* SCS[3] */
-                    | (uint32)((uint32)1U << 4U)  /* SCS[4] */
-                    | (uint32)((uint32)1U << 5U)  /* SCS[5] */
-                    | (uint32)((uint32)0U << 8U)  /* ENA */
-                    | (uint32)((uint32)0U << 9U)  /* CLK */
-                    | (uint32)((uint32)0U << 10U)  /* SIMO[0] */
-                    | (uint32)((uint32)0U << 11U)  /* SOMI[0] */
-                    | (uint32)((uint32)0U << 17U)  /* SIMO[1] */
-                    | (uint32)((uint32)0U << 25U); /* SOMI[1] */
-
-    /** - SPI1 Port direction */
-    spiREG1->PC1  =   (uint32)((uint32)1U << 0U)  /* SCS[0] */
-                    | (uint32)((uint32)1U << 1U)  /* SCS[1] */
-                    | (uint32)((uint32)1U << 2U)  /* SCS[2] */
-                    | (uint32)((uint32)1U << 3U)  /* SCS[3] */
-                    | (uint32)((uint32)1U << 4U)  /* SCS[4] */
-                    | (uint32)((uint32)1U << 5U)  /* SCS[5] */
-                    | (uint32)((uint32)0U << 8U)  /* ENA */
-                    | (uint32)((uint32)1U << 9U)  /* CLK */
-                    | (uint32)((uint32)1U << 10U)  /* SIMO[0] */
-                    | (uint32)((uint32)0U << 11U)  /* SOMI[0] */
-                    | (uint32)((uint32)0U << 17U)  /* SIMO[1] */
-                    | (uint32)((uint32)0U << 25U); /* SOMI[1] */
-
-    /** - SPI1 Port open drain enable */
-    spiREG1->PC6  =   (uint32)((uint32)0U << 0U)  /* SCS[0] */
-                    | (uint32)((uint32)0U << 1U)  /* SCS[1] */
-                    | (uint32)((uint32)0U << 2U)  /* SCS[2] */
-                    | (uint32)((uint32)0U << 3U)  /* SCS[3] */
-                    | (uint32)((uint32)0U << 4U)  /* SCS[4] */
-                    | (uint32)((uint32)0U << 5U)  /* SCS[5] */
-                    | (uint32)((uint32)0U << 8U)  /* ENA */
-                    | (uint32)((uint32)0U << 9U)  /* CLK */
-                    | (uint32)((uint32)0U << 10U)  /* SIMO[0] */
-                    | (uint32)((uint32)0U << 11U)  /* SOMI[0] */
-                    | (uint32)((uint32)0U << 17U)  /* SIMO[1] */
-                    | (uint32)((uint32)0U << 25U); /* SOMI[1] */
-
-    /** - SPI1 Port pullup / pulldown selection */
-    spiREG1->PC8  =   (uint32)((uint32)1U << 0U)  /* SCS[0] */
-                    | (uint32)((uint32)1U << 1U)  /* SCS[1] */
-                    | (uint32)((uint32)1U << 2U)  /* SCS[2] */
-                    | (uint32)((uint32)1U << 3U)  /* SCS[3] */
-                    | (uint32)((uint32)1U << 4U)  /* SCS[4] */
-                    | (uint32)((uint32)1U << 5U)  /* SCS[5] */
-                    | (uint32)((uint32)1U << 8U)  /* ENA */
-                    | (uint32)((uint32)1U << 9U)  /* CLK */
-                    | (uint32)((uint32)1U << 10U)  /* SIMO[0] */
-                    | (uint32)((uint32)1U << 11U)  /* SOMI[0] */
-                    | (uint32)((uint32)1U << 17U)  /* SIMO[1] */
-                    | (uint32)((uint32)1U << 25U); /* SOMI[1] */
-
-    /** - SPI1 Port pullup / pulldown enable*/
-    spiREG1->PC7  =   (uint32)((uint32)0U << 0U)  /* SCS[0] */
-                    | (uint32)((uint32)0U << 1U)  /* SCS[1] */
-                    | (uint32)((uint32)0U << 2U)  /* SCS[2] */
-                    | (uint32)((uint32)0U << 3U)  /* SCS[3] */
-                    | (uint32)((uint32)0U << 4U)  /* SCS[4] */
-                    | (uint32)((uint32)0U << 5U)  /* SCS[5] */
-                    | (uint32)((uint32)0U << 8U)  /* ENA */
-                    | (uint32)((uint32)0U << 9U)  /* CLK */
-                    | (uint32)((uint32)0U << 10U)  /* SIMO[0] */
-                    | (uint32)((uint32)0U << 11U)  /* SOMI[0] */
-                    | (uint32)((uint32)0U << 17U)  /* SIMO[1] */
-                    | (uint32)((uint32)0U << 25U); /* SOMI[1] */
-
-    /* SPI1 set all pins to functional */
-    spiREG1->PC0  =   (uint32)((uint32)0U << 0U)  /* SCS[0] */
-                    | (uint32)((uint32)0U << 1U)  /* SCS[1] */
-                    | (uint32)((uint32)0U << 2U)  /* SCS[2] */
-                    | (uint32)((uint32)0U << 3U)  /* SCS[3] */
-                    | (uint32)((uint32)0U << 4U)  /* SCS[4] */
-                    | (uint32)((uint32)0U << 5U)  /* SCS[5] */
-                    | (uint32)((uint32)0U << 8U)  /* ENA */
-                    | (uint32)((uint32)1U << 9U)  /* CLK */
-                    | (uint32)((uint32)1U << 10U)  /* SIMO[0] */
-                    | (uint32)((uint32)1U << 11U)  /* SOMI[0] */
-                    | (uint32)((uint32)1U << 17U)  /* SIMO[1] */
-                    | (uint32)((uint32)1U << 25U); /* SOMI[1] */
-
-    /** - Initialize TX and RX data buffer Status */
-    g_spiPacket_t[0U].tx_data_status  = SPI_READY;
-    g_spiPacket_t[0U].rx_data_status  = SPI_READY;
-
-    /** - Finally start SPI1 */
-    spiREG1->GCR1 = (spiREG1->GCR1 & 0xFEFFFFFFU) | 0x01000000U;
-
-
-
-    /** @b initialize @b SPI3 */
-
-    /** bring SPI out of reset */
-    spiREG3->GCR0 = 0U;
-    spiREG3->GCR0 = 1U;
-
-    /** SPI3 master mode and clock configuration */
-    spiREG3->GCR1 = (spiREG3->GCR1 & 0xFFFFFFFCU) | ((uint32)((uint32)1U << 1U)  /* CLOKMOD */
-                  | 1U);  /* MASTER */
-
-    /** SPI3 enable pin configuration */
-    spiREG3->INT0 = (spiREG3->INT0 & 0xFEFFFFFFU) | (uint32)((uint32)0U << 24U);  /* ENABLE HIGHZ */
-
-    /** - Delays */
-    spiREG3->DELAY = (uint32)((uint32)0U << 24U)  /* C2TDELAY */
-                   | (uint32)((uint32)0U << 16U)  /* T2CDELAY */
-                   | (uint32)((uint32)0U << 8U)   /* T2EDELAY */
-                   | (uint32)((uint32)0U << 0U);  /* C2EDELAY */
-
-    /** - Data Format 0 */
-    spiREG3->FMT0 = (uint32)((uint32)0U << 24U)  /* wdelay */
-                  | (uint32)((uint32)0U << 23U)  /* parity Polarity */
-                  | (uint32)((uint32)0U << 22U)  /* parity enable */
-                  | (uint32)((uint32)0U << 21U)  /* wait on enable */
-                  | (uint32)((uint32)0U << 20U)  /* shift direction */
-                  | (uint32)((uint32)1U << 17U)  /* clock polarity */
-                  | (uint32)((uint32)0U << 16U)  /* clock phase */
-                  | (uint32)((uint32)21U << 8U) /* baudrate prescale */
-                  | (uint32)((uint32)8U << 0U);  /* data word length */
-
-    /** - Data Format 1 */
-    spiREG3->FMT1 = (uint32)((uint32)0U << 24U)  /* wdelay */
-                  | (uint32)((uint32)0U << 23U)  /* parity Polarity */
-                  | (uint32)((uint32)0U << 22U)  /* parity enable */
-                  | (uint32)((uint32)0U << 21U)  /* wait on enable */
-                  | (uint32)((uint32)0U << 20U)  /* shift direction */
-                  | (uint32)((uint32)0U << 17U)  /* clock polarity */
-                  | (uint32)((uint32)1U << 16U)  /* clock phase */
-                  | (uint32)((uint32)21U << 8U) /* baudrate prescale */
-                  | (uint32)((uint32)16U << 0U);  /* data word length */
-
-    /** - Data Format 2 */
-    spiREG3->FMT2 = (uint32)((uint32)0U << 24U)  /* wdelay */
-                  | (uint32)((uint32)0U << 23U)  /* parity Polarity */
-                  | (uint32)((uint32)0U << 22U)  /* parity enable */
-                  | (uint32)((uint32)0U << 21U)  /* wait on enable */
-                  | (uint32)((uint32)0U << 20U)  /* shift direction */
-                  | (uint32)((uint32)0U << 17U)  /* clock polarity */
-                  | (uint32)((uint32)1U << 16U)  /* clock phase */
-                  | (uint32)((uint32)10U << 8U) /* baudrate prescale */
-                  | (uint32)((uint32)8U << 0U);  /* data word length */
-
-    /** - Data Format 3 */
-    spiREG3->FMT3 = (uint32)((uint32)0U << 24U)  /* wdelay */
-                  | (uint32)((uint32)0U << 23U)  /* parity Polarity */
-                  | (uint32)((uint32)0U << 22U)  /* parity enable */
-                  | (uint32)((uint32)0U << 21U)  /* wait on enable */
-                  | (uint32)((uint32)0U << 20U)  /* shift direction */
-                  | (uint32)((uint32)0U << 17U)  /* clock polarity */
-                  | (uint32)((uint32)1U << 16U)  /* clock phase */
-                  | (uint32)((uint32)10U << 8U) /* baudrate prescale */
-                  | (uint32)((uint32)16U << 0U);  /* data word length */
-
-    /** - set interrupt levels */
-    spiREG3->LVL = (uint32)((uint32)0U << 9U)  /* TXINT */
-                 | (uint32)((uint32)0U << 8U)  /* RXINT */
-                 | (uint32)((uint32)0U << 6U)  /* OVRNINT */
-                 | (uint32)((uint32)0U << 4U)  /* BITERR */
-                 | (uint32)((uint32)0U << 3U)  /* DESYNC */
-                 | (uint32)((uint32)0U << 2U)  /* PARERR */
-                 | (uint32)((uint32)0U << 1U) /* TIMEOUT */
-                 | (uint32)((uint32)0U << 0U);  /* DLENERR */
-
-    /** - clear any pending interrupts */
-    spiREG3->FLG |= 0xFFFFU;
-
-    /** - enable interrupts */
-    spiREG3->INT0 = (spiREG3->INT0 & 0xFFFF0000U)
-                  | (uint32)((uint32)0U << 9U)  /* TXINT */
-                  | (uint32)((uint32)0U << 8U)  /* RXINT */
-                  | (uint32)((uint32)0U << 6U)  /* OVRNINT */
-                  | (uint32)((uint32)0U << 4U)  /* BITERR */
-                  | (uint32)((uint32)0U << 3U)  /* DESYNC */
-                  | (uint32)((uint32)0U << 2U)  /* PARERR */
-                  | (uint32)((uint32)0U << 1U) /* TIMEOUT */
-                  | (uint32)((uint32)0U << 0U);  /* DLENERR */
-
-    /** @b initialize @b SPI3 @b Port */
-
-    /** - SPI3 Port output values */
-    spiREG3->PC3 =    (uint32)((uint32)1U << 0U)  /* SCS[0] */
-                    | (uint32)((uint32)1U << 1U)  /* SCS[1] */
-                    | (uint32)((uint32)1U << 2U)  /* SCS[2] */
-                    | (uint32)((uint32)1U << 3U)  /* SCS[3] */
-                    | (uint32)((uint32)0U << 4U)  /* SCS[4] */
-                    | (uint32)((uint32)1U << 5U)  /* SCS[5] */
-                    | (uint32)((uint32)0U << 8U)  /* ENA */
-                    | (uint32)((uint32)0U << 9U)  /* CLK */
-                    | (uint32)((uint32)0U << 10U)  /* SIMO */
-                    | (uint32)((uint32)0U << 11U); /* SOMI */
-
-    /** - SPI3 Port direction */
-    spiREG3->PC1  =   (uint32)((uint32)1U << 0U)  /* SCS[0] */
-                    | (uint32)((uint32)1U << 1U)  /* SCS[1] */
-                    | (uint32)((uint32)1U << 2U)  /* SCS[2] */
-                    | (uint32)((uint32)1U << 3U)  /* SCS[3] */
-                    | (uint32)((uint32)1U << 4U)  /* SCS[4] */
-                    | (uint32)((uint32)1U << 5U)  /* SCS[5] */
-                    | (uint32)((uint32)0U << 8U)  /* ENA */
-                    | (uint32)((uint32)1U << 9U)  /* CLK */
-                    | (uint32)((uint32)1U << 10U)  /* SIMO */
-                    | (uint32)((uint32)0U << 11U); /* SOMI */
-
-    /** - SPI3 Port open drain enable */
-    spiREG3->PC6  =   (uint32)((uint32)0U << 0U)  /* SCS[0] */
-                    | (uint32)((uint32)0U << 1U)  /* SCS[1] */
-                    | (uint32)((uint32)0U << 2U)  /* SCS[2] */
-                    | (uint32)((uint32)0U << 3U)  /* SCS[3] */
-                    | (uint32)((uint32)0U << 4U)  /* SCS[4] */
-                    | (uint32)((uint32)0U << 5U)  /* SCS[5] */
-                    | (uint32)((uint32)0U << 8U)  /* ENA */
-                    | (uint32)((uint32)0U << 9U)  /* CLK */
-                    | (uint32)((uint32)0U << 10U)  /* SIMO */
-                    | (uint32)((uint32)0U << 11U); /* SOMI */
-
-    /** - SPI3 Port pullup / pulldown selection */
-    spiREG3->PC8  =   (uint32)((uint32)1U << 0U)  /* SCS[0] */
-                    | (uint32)((uint32)1U << 1U)  /* SCS[1] */
-                    | (uint32)((uint32)1U << 2U)  /* SCS[2] */
-                    | (uint32)((uint32)1U << 3U)  /* SCS[3] */
-                    | (uint32)((uint32)1U << 4U)  /* SCS[4] */
-                    | (uint32)((uint32)1U << 5U)  /* SCS[5] */
-                    | (uint32)((uint32)1U << 8U)  /* ENA */
-                    | (uint32)((uint32)1U << 9U)  /* CLK */
-                    | (uint32)((uint32)1U << 10U)  /* SIMO */
-                    | (uint32)((uint32)1U << 11U); /* SOMI */
-
-    /** - SPI3 Port pullup / pulldown enable*/
-    spiREG3->PC7  =   (uint32)((uint32)0U << 0U)  /* SCS[0] */
-                    | (uint32)((uint32)0U << 1U)  /* SCS[1] */
-                    | (uint32)((uint32)0U << 2U)  /* SCS[2] */
-                    | (uint32)((uint32)0U << 3U)  /* SCS[3] */
-                    | (uint32)((uint32)1U << 4U)  /* SCS[4] */
-                    | (uint32)((uint32)0U << 5U)  /* SCS[5] */
-                    | (uint32)((uint32)0U << 8U)  /* ENA */
-                    | (uint32)((uint32)0U << 9U)  /* CLK */
-                    | (uint32)((uint32)0U << 10U)  /* SIMO */
-                    | (uint32)((uint32)0U << 11U); /* SOMI */
-
-    /* SPI3 set all pins to functional */
-    spiREG3->PC0  =   (uint32)((uint32)1U << 0U)  /* SCS[0] */
-                    | (uint32)((uint32)1U << 1U)  /* SCS[1] */
-                    | (uint32)((uint32)1U << 2U)  /* SCS[2] */
-                    | (uint32)((uint32)1U << 3U)  /* SCS[3] */
-                    | (uint32)((uint32)0U << 4U)  /* SCS[4] */
-                    | (uint32)((uint32)1U << 5U)  /* SCS[5] */
-                    | (uint32)((uint32)1U << 8U)  /* ENA */
-                    | (uint32)((uint32)1U << 9U)  /* CLK */
-                    | (uint32)((uint32)1U << 10U)  /* SIMO */
-                    | (uint32)((uint32)1U << 11U); /* SOMI */
-
-    /** - Initialize TX and RX data buffer Status */
-    g_spiPacket_t[2U].tx_data_status  = SPI_READY;
-    g_spiPacket_t[2U].rx_data_status  = SPI_READY;
-
-    /** - Finally start SPI3 */
-    spiREG3->GCR1 = (spiREG3->GCR1 & 0xFEFFFFFFU) | 0x01000000U;
-
-
-    /** @b initialize @b SPI4 */
-
-    /** bring SPI out of reset */
-    spiREG4->GCR0 = 0U;
-    spiREG4->GCR0 = 1U;
-
-    /** SPI4 master mode and clock configuration */
-    spiREG4->GCR1 = (spiREG4->GCR1 & 0xFFFFFFFCU) | ((uint32)((uint32)1U << 1U)  /* CLOKMOD */
-                  | 1U);  /* MASTER */
-
-    /** SPI4 enable pin configuration */
-    spiREG4->INT0 = (spiREG4->INT0 & 0xFEFFFFFFU) | (uint32)((uint32)0U << 24U);  /* ENABLE HIGHZ */
-
-    /** - Delays */
-    spiREG4->DELAY = (uint32)((uint32)0U << 24U)  /* C2TDELAY */
-                   | (uint32)((uint32)0U << 16U)  /* T2CDELAY */
-                   | (uint32)((uint32)0U << 8U)   /* T2EDELAY */
-                   | (uint32)((uint32)0U << 0U);  /* C2EDELAY */
-
-    /** - Data Format 0 */
-    spiREG4->FMT0 = (uint32)((uint32)0U << 24U)  /* wdelay */
-                  | (uint32)((uint32)0U << 23U)  /* parity Polarity */
-                  | (uint32)((uint32)0U << 22U)  /* parity enable */
-                  | (uint32)((uint32)0U << 21U)  /* wait on enable */
-                  | (uint32)((uint32)0U << 20U)  /* shift direction */
-                  | (uint32)((uint32)0U << 17U)  /* clock polarity */
-                  | (uint32)((uint32)0U << 16U)  /* clock phase */
-                  | (uint32)((uint32)109U << 8U) /* baudrate prescale */
-                  | (uint32)((uint32)16U << 0U);  /* data word length */
-
-    /** - Data Format 1 */
-    spiREG4->FMT1 = (uint32)((uint32)0U << 24U)  /* wdelay */
-                  | (uint32)((uint32)0U << 23U)  /* parity Polarity */
-                  | (uint32)((uint32)0U << 22U)  /* parity enable */
-                  | (uint32)((uint32)0U << 21U)  /* wait on enable */
-                  | (uint32)((uint32)0U << 20U)  /* shift direction */
-                  | (uint32)((uint32)0U << 17U)  /* clock polarity */
-                  | (uint32)((uint32)0U << 16U)  /* clock phase */
-                  | (uint32)((uint32)109U << 8U) /* baudrate prescale */
-                  | (uint32)((uint32)16U << 0U);  /* data word length */
-
-    /** - Data Format 2 */
-    spiREG4->FMT2 = (uint32)((uint32)0U << 24U)  /* wdelay */
-                  | (uint32)((uint32)0U << 23U)  /* parity Polarity */
-                  | (uint32)((uint32)0U << 22U)  /* parity enable */
-                  | (uint32)((uint32)0U << 21U)  /* wait on enable */
-                  | (uint32)((uint32)0U << 20U)  /* shift direction */
-                  | (uint32)((uint32)0U << 17U)  /* clock polarity */
-                  | (uint32)((uint32)0U << 16U)  /* clock phase */
-                  | (uint32)((uint32)109U << 8U) /* baudrate prescale */
-                  | (uint32)((uint32)16U << 0U);  /* data word length */
-
-    /** - Data Format 3 */
-    spiREG4->FMT3 = (uint32)((uint32)0U << 24U)  /* wdelay */
-                  | (uint32)((uint32)0U << 23U)  /* parity Polarity */
-                  | (uint32)((uint32)0U << 22U)  /* parity enable */
-                  | (uint32)((uint32)0U << 21U)  /* wait on enable */
-                  | (uint32)((uint32)0U << 20U)  /* shift direction */
-                  | (uint32)((uint32)0U << 17U)  /* clock polarity */
-                  | (uint32)((uint32)0U << 16U)  /* clock phase */
-                  | (uint32)((uint32)109U << 8U) /* baudrate prescale */
-                  | (uint32)((uint32)16U << 0U);  /* data word length */
-
-    /** - set interrupt levels */
-    spiREG4->LVL = (uint32)((uint32)0U << 9U)  /* TXINT */
-                 | (uint32)((uint32)0U << 8U)  /* RXINT */
-                 | (uint32)((uint32)0U << 6U)  /* OVRNINT */
-                 | (uint32)((uint32)0U << 4U)  /* BITERR */
-                 | (uint32)((uint32)0U << 3U)  /* DESYNC */
-                 | (uint32)((uint32)0U << 2U)  /* PARERR */
-                 | (uint32)((uint32)0U << 1U) /* TIMEOUT */
-                 | (uint32)((uint32)0U << 0U);  /* DLENERR */
-
-    /** - clear any pending interrupts */
-    spiREG4->FLG |= 0xFFFFU;
-
-    /** - enable interrupts */
-    spiREG4->INT0 = (spiREG4->INT0 & 0xFFFF0000U)
-                  | (uint32)((uint32)0U << 9U)  /* TXINT */
-                  | (uint32)((uint32)0U << 8U)  /* RXINT */
-                  | (uint32)((uint32)0U << 6U)  /* OVRNINT */
-                  | (uint32)((uint32)0U << 4U)  /* BITERR */
-                  | (uint32)((uint32)0U << 3U)  /* DESYNC */
-                  | (uint32)((uint32)0U << 2U)  /* PARERR */
-                  | (uint32)((uint32)0U << 1U) /* TIMEOUT */
-                  | (uint32)((uint32)0U << 0U);  /* DLENERR */
-
-    /** @b initialize @b SPI4 @b Port */
-
-    /** - SPI4 Port output values */
-    spiREG4->PC3 =    (uint32)((uint32)1U << 0U)  /* SCS[0] */
-                    | (uint32)((uint32)0U << 8U)  /* ENA */
-                    | (uint32)((uint32)0U << 9U)  /* CLK */
-                    | (uint32)((uint32)0U << 10U)  /* SIMO */
-                    | (uint32)((uint32)0U << 11U); /* SOMI */
-
-    /** - SPI4 Port direction */
-    spiREG4->PC1  =   (uint32)((uint32)1U << 0U)  /* SCS[0] */
-                    | (uint32)((uint32)0U << 8U)  /* ENA */
-                    | (uint32)((uint32)1U << 9U)  /* CLK */
-                    | (uint32)((uint32)1U << 10U)  /* SIMO */
-                    | (uint32)((uint32)0U << 11U); /* SOMI */
-
-    /** - SPI4 Port open drain enable */
-    spiREG4->PC6  =   (uint32)((uint32)0U << 0U)  /* SCS[0] */
-                    | (uint32)((uint32)0U << 8U)  /* ENA */
-                    | (uint32)((uint32)0U << 9U)  /* CLK */
-                    | (uint32)((uint32)0U << 10U)  /* SIMO */
-                    | (uint32)((uint32)0U << 11U); /* SOMI */
-
-    /** - SPI4 Port pullup / pulldown selection */
-    spiREG4->PC8  =   (uint32)((uint32)1U << 0U)  /* SCS[0] */
-                    | (uint32)((uint32)1U << 8U)  /* ENA */
-                    | (uint32)((uint32)1U << 9U)  /* CLK */
-                    | (uint32)((uint32)1U << 10U)  /* SIMO */
-                    | (uint32)((uint32)1U << 11U); /* SOMI */
-
-    /** - SPI4 Port pullup / pulldown enable*/
-    spiREG4->PC7  =   (uint32)((uint32)0U << 0U)  /* SCS[0] */
-                    | (uint32)((uint32)0U << 8U)  /* ENA */
-                    | (uint32)((uint32)0U << 9U)  /* CLK */
-                    | (uint32)((uint32)0U << 10U)  /* SIMO */
-                    | (uint32)((uint32)0U << 11U); /* SOMI */
-
-    /* SPI4 set all pins to functional */
-    spiREG4->PC0  =   (uint32)((uint32)1U << 0U)  /* SCS[0] */
-                    | (uint32)((uint32)1U << 8U)  /* ENA */
-                    | (uint32)((uint32)1U << 9U)  /* CLK */
-                    | (uint32)((uint32)1U << 10U)  /* SIMO */
-                    | (uint32)((uint32)1U << 11U); /* SOMI */
-
-    /** - Initialize TX and RX data buffer Status */
-    g_spiPacket_t[3U].tx_data_status  = SPI_READY;
-    g_spiPacket_t[3U].rx_data_status  = SPI_READY;
-
-    /** - Finally start SPI4 */
-    spiREG4->GCR1 = (spiREG4->GCR1 & 0xFEFFFFFFU) | 0x01000000U;
-
-
-/* USER CODE BEGIN (3) */
-/* USER CODE END */
-}
-
-
-/** @fn void spiSetFunctional(spiBASE_t *spi, uint32 port)
-*   @brief Change functional behavior of pins at runtime.
-*   @param[in] spi   - Spi module base address
-*   @param[in] port  - Value to write to PC0 register
-*
-*   Change the value of the PC0 register at runtime, this allows to
-*   dynamically change the functionality of the SPI pins between functional
-*   and GIO mode.
-*/
-/* SourceId : SPI_SourceId_002 */
-/* DesignId : SPI_DesignId_002 */
-/* Requirements : HL_SR128 */
-void spiSetFunctional(spiBASE_t *spi, uint32 port)
-{
-/* USER CODE BEGIN (4) */
-/* USER CODE END */
-
-    spi->PC0 = port;
-
-/* USER CODE BEGIN (5) */
-/* USER CODE END */
-}
-
-
-/** @fn uint32 spiReceiveData(spiBASE_t *spi, spiDAT1_t *dataconfig_t, uint32 blocksize, uint16 * destbuff)
-*   @brief Receives Data using polling method
-*   @param[in] spi           - Spi module base address
-*   @param[in] dataconfig_t    - Spi DAT1 register configuration
-*   @param[in] blocksize    - number of data
-*   @param[in] destbuff        - Pointer to the destination data (16 bit).
-*
-*   @return flag register value.
-*
-*   This function transmits blocksize number of data from source buffer using polling method.
-*/
-/* SourceId : SPI_SourceId_003 */
-/* DesignId : SPI_DesignId_007 */
-/* Requirements : HL_SR133 */
-uint32 spiReceiveData(spiBASE_t *spi, spiDAT1_t *dataconfig_t, uint32 blocksize, uint16 * destbuff)
-{
-/* USER CODE BEGIN (6) */
-/* USER CODE END */
-    uint32 Chip_Select_Hold = (dataconfig_t->CS_HOLD) ? 0x10000000U : 0U;
-    uint32 WDelay = (dataconfig_t->WDEL) ? 0x04000000U : 0U;
-    SPIDATAFMT_t DataFormat = dataconfig_t->DFSEL;
-    uint8 ChipSelect = dataconfig_t->CSNR;
-
-    while(blocksize != 0U)
-    {
-        if((spi->FLG & 0x000000FFU) !=0U)
-        {
-          break;
-        }
-        if(blocksize == 1U)
-        {
-           Chip_Select_Hold = 0U;
-        }
-		
-        /*SAFETYMCUSW 51 S MR:12.3 <APPROVED> "Needs shifting for 32-bit value" */
-        spi->DAT1 = ((uint32)DataFormat << 24U) |
-                    ((uint32)ChipSelect << 16U) |
-                    (WDelay)            |
-                    (Chip_Select_Hold)  |
-                    (0x00000000U);
-        /*SAFETYMCUSW 28 D MR:NA <APPROVED> "Hardware status bit read check" */
-        while((spi->FLG & 0x00000100U) != 0x00000100U)
-        {
-        } /* Wait */
-        /*SAFETYMCUSW 45 D MR:21.1 <APPROVED> "Valid non NULL input parameters are only allowed in this driver" */
-        *destbuff = (uint16)spi->BUF;
-        /*SAFETYMCUSW 567 S MR:17.1,17.4 <APPROVED> "Pointer increment needed" */
-        destbuff++;
-        blocksize--;
-    }
-
-/* USER CODE BEGIN (7) */
-/* USER CODE END */
-
-    return (spi->FLG & 0xFFU);
-}
-
-
-/** @fn uint32 spiGetData(spiBASE_t *spi, spiDAT1_t *dataconfig_t, uint32 blocksize, uint16 * destbuff)
-*   @brief Receives Data using interrupt method
-*   @param[in] spi           - Spi module base address
-*   @param[in] dataconfig_t    - Spi DAT1 register configuration
-*   @param[in] blocksize    - number of data
-*   @param[in] destbuff        - Pointer to the destination data (16 bit).
-*
-*   @return flag register value.
-*
-*   This function transmits blocksize number of data from source buffer using interrupt method.
-*/
-/* SourceId : SPI_SourceId_004 */
-/* DesignId : SPI_DesignId_008 */
-/* Requirements : HL_SR134 */
-void spiGetData(spiBASE_t *spi, spiDAT1_t *dataconfig_t, uint32 blocksize, uint16 * destbuff)
-{
-     uint32 index = (spi == spiREG1) ? 0U :((spi==spiREG2) ? 1U : ((spi==spiREG3) ? 2U:((spi==spiREG4) ? 3U:4U)));
-
-/* USER CODE BEGIN (8) */
-/* USER CODE END */
-
-     g_spiPacket_t[index].rx_length = blocksize;
-     g_spiPacket_t[index].rxdata_ptr   = destbuff;
-     g_spiPacket_t[index].g_spiDataFormat = *dataconfig_t;
-     g_spiPacket_t[index].rx_data_status = SPI_PENDING;
-
-     spi->INT0 |= 0x0100U;
-
-/* USER CODE BEGIN (9) */
-/* USER CODE END */
-}
-
-
-/** @fn uint32 spiTransmitData(spiBASE_t *spi, spiDAT1_t *dataconfig_t, uint32 blocksize, uint16 * srcbuff)
-*   @brief Transmits Data using polling method
-*   @param[in] spi           - Spi module base address
-*   @param[in] dataconfig_t    - Spi DAT1 register configuration
-*   @param[in] blocksize    - number of data
-*   @param[in] srcbuff        - Pointer to the source data ( 16 bit).
-*
-*   @return flag register value.
-*
-*   This function transmits blocksize number of data from source buffer using polling method.
-*/
-/* SourceId : SPI_SourceId_005 */
-/* DesignId : SPI_DesignId_005 */
-/* Requirements : HL_SR131 */
-uint32 spiTransmitData(spiBASE_t *spi, spiDAT1_t *dataconfig_t, uint32 blocksize, uint16 * srcbuff)
-{
-    volatile uint32 SpiBuf;
-    uint16 Tx_Data;
-    uint32 Chip_Select_Hold = (dataconfig_t->CS_HOLD) ? 0x10000000U : 0U;
-    uint32 WDelay = (dataconfig_t->WDEL) ? 0x04000000U : 0U;
-    SPIDATAFMT_t DataFormat = dataconfig_t->DFSEL;
-    uint8 ChipSelect = dataconfig_t->CSNR;
-
-/* USER CODE BEGIN (10) */
-/* USER CODE END */
-    while(blocksize != 0U)
-    {
-        if((spi->FLG & 0x000000FFU) !=0U)
-        {
-           break;
-        }
-
-        if(blocksize == 1U)
-        {
-           Chip_Select_Hold = 0U;
-        }
-        /*SAFETYMCUSW 45 D MR:21.1 <APPROVED> "Valid non NULL input parameters are only allowed in this driver" */
-        Tx_Data = *srcbuff;
-
-        spi->DAT1 =  ((uint32)DataFormat << 24U) |
-                     ((uint32)ChipSelect << 16U) |
-                     (WDelay)           |
-                     (Chip_Select_Hold) |
-                     (uint32)Tx_Data;
-        /*SAFETYMCUSW 567 S MR:17.1,17.4 <APPROVED> "Pointer increment needed" */
-        srcbuff++;
-        /*SAFETYMCUSW 28 D MR:NA <APPROVED> "Hardware status bit read check" */
-        while((spi->FLG & 0x00000100U) != 0x00000100U)
-        {
-        } /* Wait */
-        SpiBuf = spi->BUF;
-
-        blocksize--;
-    }
-
-/* USER CODE BEGIN (11) */
-/* USER CODE END */
-
-    return (spi->FLG & 0xFFU);
-}
-
-
-/** @fn void spiSendData(spiBASE_t *spi, spiDAT1_t *dataconfig_t, uint32 blocksize, uint16 * srcbuff)
-*   @brief Transmits Data using interrupt method
-*   @param[in] spi           - Spi module base address
-*   @param[in] dataconfig_t    - Spi DAT1 register configuration
-*   @param[in] blocksize    - number of data
-*   @param[in] srcbuff        - Pointer to the source data ( 16 bit).
-*
-*   @return flag register value.
-*
-*   This function transmits blocksize number of data from source buffer using interrupt method.
-*/
-/* SourceId : SPI_SourceId_006 */
-/* DesignId : SPI_DesignId_006 */
-/* Requirements : HL_SR132 */
-void spiSendData(spiBASE_t *spi, spiDAT1_t *dataconfig_t, uint32 blocksize, uint16 * srcbuff)
-{
-        uint32 index = (spi == spiREG1) ? 0U :((spi==spiREG2) ? 1U : ((spi==spiREG3) ? 2U:((spi==spiREG4) ? 3U:4U)));
-
-/* USER CODE BEGIN (12) */
-/* USER CODE END */
-
-     g_spiPacket_t[index].tx_length = blocksize;
-     g_spiPacket_t[index].txdata_ptr   = srcbuff;
-     g_spiPacket_t[index].g_spiDataFormat = *dataconfig_t;
-     g_spiPacket_t[index].tx_data_status = SPI_PENDING;
-
-     spi->INT0 |= 0x0200U;
-
-/* USER CODE BEGIN (13) */
-/* USER CODE END */
-}
-
-
-/** @fn uint32 spiTransmitAndReceiveData(spiBASE_t *spi, spiDAT1_t *dataconfig_t, uint32 blocksize, uint16 * srcbuff, uint16 * destbuff)
-*   @brief Transmits and Receive Data using polling method
-*   @param[in] spi           - Spi module base address
-*   @param[in] dataconfig_t    - Spi DAT1 register configuration
-*   @param[in] blocksize    - number of data
-*   @param[in] srcbuff        - Pointer to the source data ( 16 bit).
-*   @param[in] destbuff        - Pointer to the destination data ( 16 bit).
-*
-*   @return flag register value.
-*
-*   This function transmits and receives blocksize number of data from source buffer using polling method.
-*/
-/* SourceId : SPI_SourceId_007 */
-/* DesignId : SPI_DesignId_009 */
-/* Requirements : HL_SR135 */
-uint32 spiTransmitAndReceiveData(spiBASE_t *spi, spiDAT1_t *dataconfig_t, uint32 blocksize, uint16 * srcbuff, uint16 * destbuff)
-{
-    uint16 Tx_Data;
-    uint32 Chip_Select_Hold = (dataconfig_t->CS_HOLD) ? 0x10000000U : 0U;
-    uint32 WDelay = (dataconfig_t->WDEL) ? 0x04000000U : 0U;
-    SPIDATAFMT_t DataFormat = dataconfig_t->DFSEL;
-    uint8 ChipSelect = dataconfig_t->CSNR;
-
-/* USER CODE BEGIN (14) */
-/* USER CODE END */
-    while(blocksize != 0U)
-    {
-        if((spi->FLG & 0x000000FFU) != 0U)
-        {
-           break;
-        }
-
-        if(blocksize == 1U)
-        {
-           Chip_Select_Hold = 0U;
-        }
-        /*SAFETYMCUSW 45 D MR:21.1 <APPROVED> "Valid non NULL input parameters are only allowed in this driver" */
-        Tx_Data = *srcbuff;
-
-        spi->DAT1 =((uint32)DataFormat << 24U) |
-                   ((uint32)ChipSelect << 16U) |
-                   (WDelay)           |
-                   (Chip_Select_Hold) |
-                   (uint32)Tx_Data;
-        /*SAFETYMCUSW 567 S MR:17.1,17.4 <APPROVED> "Pointer increment needed" */
-        srcbuff++;
-        /*SAFETYMCUSW 28 D MR:NA <APPROVED> "Hardware status bit read check" */
-        while((spi->FLG & 0x00000100U) != 0x00000100U)
-        {
-        } /* Wait */
-        /*SAFETYMCUSW 45 D MR:21.1 <APPROVED> "Valid non NULL input parameters are only allowed in this driver" */
-        *destbuff = (uint16)spi->BUF;
-        /*SAFETYMCUSW 567 S MR:17.1,17.4 <APPROVED> "Pointer increment needed" */
-        destbuff++;
-
-        blocksize--;
-    }
-
-/* USER CODE BEGIN (15) */
-/* USER CODE END */
-
-    return (spi->FLG & 0xFFU);
-}
-
-/* USER CODE BEGIN (16) */
-/* USER CODE END */
-
-/** @fn void spiSendAndGetData(spiBASE_t *spi, spiDAT1_t *dataconfig_t, uint32 blocksize, uint16 * srcbuff, uint16 * destbuff)
-*   @brief Initiate SPI Transmits and receive Data using Interrupt mode.
-*   @param[in] spi           - Spi module base address
-*   @param[in] dataconfig_t    - Spi DAT1 register configuration
-*   @param[in] blocksize    - number of data
-*   @param[in] srcbuff        - Pointer to the source data ( 16 bit).
-*   @param[in] destbuff        - Pointer to the destination data ( 16 bit).
-*
-*   Initiate SPI Transmits and receive Data using Interrupt mode..
-*/
-/* SourceId : SPI_SourceId_008 */
-/* DesignId : SPI_DesignId_010 */
-/* Requirements : HL_SR136 */
-void spiSendAndGetData(spiBASE_t *spi, spiDAT1_t *dataconfig_t, uint32 blocksize, uint16 * srcbuff, uint16 * destbuff)
-{
-
-/* USER CODE BEGIN (17) */
-/* USER CODE END */
-
-    uint32 index = (spi == spiREG1) ? 0U :((spi==spiREG2) ? 1U : ((spi==spiREG3) ? 2U:((spi==spiREG4) ? 3U:4U)));
-
-    g_spiPacket_t[index].tx_length       = blocksize;
-    g_spiPacket_t[index].rx_length       = blocksize;
-    g_spiPacket_t[index].txdata_ptr      = srcbuff;
-    g_spiPacket_t[index].rxdata_ptr      = destbuff;
-    g_spiPacket_t[index].g_spiDataFormat = *dataconfig_t;
-    g_spiPacket_t[index].tx_data_status  = SPI_PENDING;
-    g_spiPacket_t[index].rx_data_status  = SPI_PENDING;
-
-    spi->INT0 |= 0x0300U;
-
-/* USER CODE BEGIN (18) */
-/* USER CODE END */
-}
-
-/** @fn SpiDataStatus_t SpiTxStatus(spiBASE_t *spi)
-*   @brief Get the status of the SPI Transmit data block.
-*   @param[in] spi           - Spi module base address
-*
-*   @return Spi Transmit block data status.
-*
-*   Get the status of the SPI Transmit data block.
-*/
-/* SourceId : SPI_SourceId_009 */
-/* DesignId : SPI_DesignId_013 */
-/* Requirements : HL_SR139 */
-SpiDataStatus_t SpiTxStatus(spiBASE_t *spi)
-{
-
-/* USER CODE BEGIN (19) */
-/* USER CODE END */
-
-    uint32 index = (spi == spiREG1) ? 0U :((spi==spiREG2) ? 1U : ((spi==spiREG3) ? 2U:((spi==spiREG4) ? 3U:4U)));
-    return(g_spiPacket_t[index].tx_data_status);
-}
-
-/* USER CODE BEGIN (20) */
-/* USER CODE END */
-
-/** @fn SpiDataStatus_t SpiRxStatus(spiBASE_t *spi)
-*   @brief Get the status of the SPI Receive data block.
-*   @param[in] spi           - Spi module base address
-*
-*   @return Spi Receive block data status.
-*
-*   Get the status of the SPI Receive data block.
-*/
-/* SourceId : SPI_SourceId_010 */
-/* DesignId : SPI_DesignId_014 */
-/* Requirements : HL_SR140 */
-SpiDataStatus_t SpiRxStatus(spiBASE_t *spi)
-{
-
-/* USER CODE BEGIN (21) */
-/* USER CODE END */
-
-    uint32 index = (spi == spiREG1) ? 0U :((spi==spiREG2) ? 1U : ((spi==spiREG3) ? 2U:((spi==spiREG4) ? 3U:4U)));
-    return(g_spiPacket_t[index].rx_data_status);
-}
-
-/* USER CODE BEGIN (22) */
-/* USER CODE END */
-
-/** @fn void spiEnableLoopback(spiBASE_t *spi, loopBackType_t Loopbacktype)
-*   @brief Enable Loopback mode for self test
-*   @param[in] spi        - spi module base address
-*   @param[in] Loopbacktype  - Digital or Analog
-*
-*   This function enables the Loopback mode for self test.
-*/
-/* SourceId : SPI_SourceId_011 */
-/* DesignId : SPI_DesignId_011 */
-/* Requirements : HL_SR137 */
-void spiEnableLoopback(spiBASE_t *spi, loopBackType_t Loopbacktype)
-{
-/* USER CODE BEGIN (23) */
-/* USER CODE END */
-
-    /* Clear Loopback incase enabled already */
-    spi->IOLPKTSTCR = 0U;
-
-    /* Enable Loopback either in Analog or Digital Mode */
-    spi->IOLPKTSTCR = (uint32)0x00000A00U
-                    | (uint32)((uint32)Loopbacktype << 1U);
-
-/* USER CODE BEGIN (24) */
-/* USER CODE END */
-}
-
-/* USER CODE BEGIN (25) */
-/* USER CODE END */
-
-/** @fn void spiDisableLoopback(spiBASE_t *spi)
-*   @brief Enable Loopback mode for self test
-*   @param[in] spi        - spi module base address
-*
-*   This function disable the Loopback mode.
-*/
-/* SourceId : SPI_SourceId_012 */
-/* DesignId : SPI_DesignId_012 */
-/* Requirements : HL_SR138 */
-void spiDisableLoopback(spiBASE_t *spi)
-{
-/* USER CODE BEGIN (26) */
-/* USER CODE END */
-
-    /* Disable Loopback Mode */
-    spi->IOLPKTSTCR = 0x00000500U;
-
-/* USER CODE BEGIN (27) */
-/* USER CODE END */
-}
-
-/* USER CODE BEGIN (28) */
-/* USER CODE END */
-
-/** @fn spiEnableNotification(spiBASE_t *spi, uint32 flags)
-*   @brief Enable interrupts
-*   @param[in] spi   - spi module base address
-*   @param[in] flags - Interrupts to be enabled, can be ored value of:
-*/
-/* SourceId : SPI_SourceId_013 */
-/* DesignId : SPI_DesignId_003 */
-/* Requirements : HL_SR129 */
-void spiEnableNotification(spiBASE_t *spi, uint32 flags)
-{
-/* USER CODE BEGIN (29) */
-/* USER CODE END */
-
-    spi->INT0 = (spi->INT0 & 0xFFFF0000U) | flags;
-
-/* USER CODE BEGIN (30) */
-/* USER CODE END */
-}
-
-/* USER CODE BEGIN (31) */
-/* USER CODE END */
-
-/** @fn spiDisableNotification(spiBASE_t *spi, uint32 flags)
-*   @brief Enable interrupts
-*   @param[in] spi   - spi module base address
-*   @param[in] flags - Interrupts to be enabled, can be ored value of:
-*/
-/* SourceId : SPI_SourceId_014 */
-/* DesignId : SPI_DesignId_004 */
-/* Requirements : HL_SR130 */
-void spiDisableNotification(spiBASE_t *spi, uint32 flags)
-{
-/* USER CODE BEGIN (32) */
-/* USER CODE END */
-
-    spi->INT0 = (spi->INT0 & (~(flags)));
-
-/* USER CODE BEGIN (33) */
-/* USER CODE END */
-}
-
-/** @fn void spi1GetConfigValue(spi_config_reg_t *config_reg, config_value_type_t type)
-*   @brief Get the initial or current values of the configuration registers
-*
-*    @param[in] *config_reg: pointer to the struct to which the initial or current
-*                           value of the configuration registers need to be stored
-*    @param[in] type:     whether initial or current value of the configuration registers need to be stored
-*                        - InitialValue: initial value of the configuration registers will be stored
-*                                       in the struct pointed by config_reg
-*                        - CurrentValue: initial value of the configuration registers will be stored
-*                                       in the struct pointed by config_reg
-*
-*   This function will copy the initial or current value (depending on the parameter 'type')
-*   of the configuration registers to the struct pointed by config_reg
-*
-*/
-/* SourceId : SPI_SourceId_015 */
-/* DesignId : SPI_DesignId_015 */
-/* Requirements : HL_SR144 */
-void spi1GetConfigValue(spi_config_reg_t *config_reg, config_value_type_t type)
-{
-    if (type == InitialValue)
-    {
-        config_reg->CONFIG_GCR1  = SPI1_GCR1_CONFIGVALUE;
-        config_reg->CONFIG_INT0  = SPI1_INT0_CONFIGVALUE;
-        config_reg->CONFIG_LVL   = SPI1_LVL_CONFIGVALUE;
-        config_reg->CONFIG_PC0   = SPI1_PC0_CONFIGVALUE;
-        config_reg->CONFIG_PC1   = SPI1_PC1_CONFIGVALUE;
-        config_reg->CONFIG_PC6   = SPI1_PC6_CONFIGVALUE;
-        config_reg->CONFIG_PC7   = SPI1_PC7_CONFIGVALUE;
-        config_reg->CONFIG_PC8   = SPI1_PC8_CONFIGVALUE;
-        config_reg->CONFIG_DELAY = SPI1_DELAY_CONFIGVALUE;
-        config_reg->CONFIG_FMT0  = SPI1_FMT0_CONFIGVALUE;
-        config_reg->CONFIG_FMT1  = SPI1_FMT1_CONFIGVALUE;
-        config_reg->CONFIG_FMT2  = SPI1_FMT2_CONFIGVALUE;
-        config_reg->CONFIG_FMT3  = SPI1_FMT3_CONFIGVALUE;
-    }
-    else
-    {
-    /*SAFETYMCUSW 134 S MR:12.2 <APPROVED> "LDRA Tool issue" */
-        config_reg->CONFIG_GCR1  = spiREG1->GCR1;
-        config_reg->CONFIG_INT0  = spiREG1->INT0;
-        config_reg->CONFIG_LVL   = spiREG1->LVL;
-        config_reg->CONFIG_PC0   = spiREG1->PC0;
-        config_reg->CONFIG_PC1   = spiREG1->PC1;
-        config_reg->CONFIG_PC6   = spiREG1->PC6;
-        config_reg->CONFIG_PC7   = spiREG1->PC7;
-        config_reg->CONFIG_PC8   = spiREG1->PC8;
-        config_reg->CONFIG_DELAY = spiREG1->DELAY ;
-        config_reg->CONFIG_FMT0  = spiREG1->FMT0;
-        config_reg->CONFIG_FMT1  = spiREG1->FMT1;
-        config_reg->CONFIG_FMT2  = spiREG1->FMT2;
-        config_reg->CONFIG_FMT3  = spiREG1->FMT3;
-    }
-}
-
-
-/** @fn void spi3GetConfigValue(spi_config_reg_t *config_reg, config_value_type_t type)
-*   @brief Get the initial or current values of the configuration registers
-*
-*    @param[in] *config_reg: pointer to the struct to which the initial or current
-*                           value of the configuration registers need to be stored
-*    @param[in] type:     whether initial or current value of the configuration registers need to be stored
-*                        - InitialValue: initial value of the configuration registers will be stored
-*                                       in the struct pointed by config_reg
-*                        - CurrentValue: initial value of the configuration registers will be stored
-*                                       in the struct pointed by config_reg
-*
-*   This function will copy the initial or current value (depending on the parameter 'type')
-*   of the configuration registers to the struct pointed by config_reg
-*
-*/
-/* SourceId : SPI_SourceId_017 */
-/* DesignId : SPI_DesignId_015 */
-/* Requirements : HL_SR144 */
-void spi3GetConfigValue(spi_config_reg_t *config_reg, config_value_type_t type)
-{
-    if (type == InitialValue)
-    {
-        config_reg->CONFIG_GCR1  = SPI3_GCR1_CONFIGVALUE;
-        config_reg->CONFIG_INT0  = SPI3_INT0_CONFIGVALUE;
-        config_reg->CONFIG_LVL   = SPI3_LVL_CONFIGVALUE;
-        config_reg->CONFIG_PC0   = SPI3_PC0_CONFIGVALUE;
-        config_reg->CONFIG_PC1   = SPI3_PC1_CONFIGVALUE;
-        config_reg->CONFIG_PC6   = SPI3_PC6_CONFIGVALUE;
-        config_reg->CONFIG_PC7   = SPI3_PC7_CONFIGVALUE;
-        config_reg->CONFIG_PC8   = SPI3_PC8_CONFIGVALUE;
-        config_reg->CONFIG_DELAY = SPI3_DELAY_CONFIGVALUE;
-        config_reg->CONFIG_FMT0  = SPI3_FMT0_CONFIGVALUE;
-        config_reg->CONFIG_FMT1  = SPI3_FMT1_CONFIGVALUE;
-        config_reg->CONFIG_FMT2  = SPI3_FMT2_CONFIGVALUE;
-        config_reg->CONFIG_FMT3  = SPI3_FMT3_CONFIGVALUE;
-    }
-    else
-    {
-    /*SAFETYMCUSW 134 S MR:12.2 <APPROVED> "LDRA Tool issue" */
-        config_reg->CONFIG_GCR1  = spiREG3->GCR1;
-        config_reg->CONFIG_INT0  = spiREG3->INT0;
-        config_reg->CONFIG_LVL   = spiREG3->LVL;
-        config_reg->CONFIG_PC0   = spiREG3->PC0;
-        config_reg->CONFIG_PC1   = spiREG3->PC1;
-        config_reg->CONFIG_PC6   = spiREG3->PC6;
-        config_reg->CONFIG_PC7   = spiREG3->PC7;
-        config_reg->CONFIG_PC8   = spiREG3->PC8;
-        config_reg->CONFIG_DELAY = spiREG3->DELAY ;
-        config_reg->CONFIG_FMT0  = spiREG3->FMT0;
-        config_reg->CONFIG_FMT1  = spiREG3->FMT1;
-        config_reg->CONFIG_FMT2  = spiREG3->FMT2;
-        config_reg->CONFIG_FMT3  = spiREG3->FMT3;
-    }
-}
-
-/** @fn void spi4GetConfigValue(spi_config_reg_t *config_reg, config_value_type_t type)
-*   @brief Get the initial or current values of the configuration registers
-*
-*    @param[in] *config_reg: pointer to the struct to which the initial or current
-*                           value of the configuration registers need to be stored
-*    @param[in] type:     whether initial or current value of the configuration registers need to be stored
-*                        - InitialValue: initial value of the configuration registers will be stored
-*                                       in the struct pointed by config_reg
-*                        - CurrentValue: initial value of the configuration registers will be stored
-*                                       in the struct pointed by config_reg
-*
-*   This function will copy the initial or current value (depending on the parameter 'type')
-*   of the configuration registers to the struct pointed by config_reg
-*
-*/
-/* SourceId : SPI_SourceId_018 */
-/* DesignId : SPI_DesignId_015 */
-/* Requirements : HL_SR144 */
-void spi4GetConfigValue(spi_config_reg_t *config_reg, config_value_type_t type)
-{
-    if (type == InitialValue)
-    {
-        config_reg->CONFIG_GCR1  = SPI4_GCR1_CONFIGVALUE;
-        config_reg->CONFIG_INT0  = SPI4_INT0_CONFIGVALUE;
-        config_reg->CONFIG_LVL   = SPI4_LVL_CONFIGVALUE;
-        config_reg->CONFIG_PC0   = SPI4_PC0_CONFIGVALUE;
-        config_reg->CONFIG_PC1   = SPI4_PC1_CONFIGVALUE;
-        config_reg->CONFIG_PC6   = SPI4_PC6_CONFIGVALUE;
-        config_reg->CONFIG_PC7   = SPI4_PC7_CONFIGVALUE;
-        config_reg->CONFIG_PC8   = SPI4_PC8_CONFIGVALUE;
-        config_reg->CONFIG_DELAY = SPI4_DELAY_CONFIGVALUE;
-        config_reg->CONFIG_FMT0  = SPI4_FMT0_CONFIGVALUE;
-        config_reg->CONFIG_FMT1  = SPI4_FMT1_CONFIGVALUE;
-        config_reg->CONFIG_FMT2  = SPI4_FMT2_CONFIGVALUE;
-        config_reg->CONFIG_FMT3  = SPI4_FMT3_CONFIGVALUE;
-    }
-    else
-    {
-    /*SAFETYMCUSW 134 S MR:12.2 <APPROVED> "LDRA Tool issue" */
-        config_reg->CONFIG_GCR1  = spiREG4->GCR1;
-        config_reg->CONFIG_INT0  = spiREG4->INT0;
-        config_reg->CONFIG_LVL   = spiREG4->LVL;
-        config_reg->CONFIG_PC0   = spiREG4->PC0;
-        config_reg->CONFIG_PC1   = spiREG4->PC1;
-        config_reg->CONFIG_PC6   = spiREG4->PC6;
-        config_reg->CONFIG_PC7   = spiREG4->PC7;
-        config_reg->CONFIG_PC8   = spiREG4->PC8;
-        config_reg->CONFIG_DELAY = spiREG4->DELAY ;
-        config_reg->CONFIG_FMT0  = spiREG4->FMT0;
-        config_reg->CONFIG_FMT1  = spiREG4->FMT1;
-        config_reg->CONFIG_FMT2  = spiREG4->FMT2;
-        config_reg->CONFIG_FMT3  = spiREG4->FMT3;
-    }
-}
-
-
-
-
-
-
-
-
-
-
-
-=======
-/** @file spi.c
-*   @brief SPI Driver Implementation File
-*   @date 11-Dec-2018
-*   @version 04.07.01
-*/
-
-/* 
-* Copyright (C) 2009-2018 Texas Instruments Incorporated - www.ti.com 
-* 
-* 
-*  Redistribution and use in source and binary forms, with or without 
-*  modification, are permitted provided that the following conditions 
-*  are met:
-*
-*    Redistributions of source code must retain the above copyright 
-*    notice, this list of conditions and the following disclaimer.
-*
-*    Redistributions in binary form must reproduce the above copyright
-*    notice, this list of conditions and the following disclaimer in the 
-*    documentation and/or other materials provided with the   
-*    distribution.
-*
-*    Neither the name of Texas Instruments Incorporated nor the names of
-*    its contributors may be used to endorse or promote products derived
-*    from this software without specific prior written permission.
-*
-*  THIS SOFTWARE IS PROVIDED BY THE COPYRIGHT HOLDERS AND CONTRIBUTORS 
-*  "AS IS" AND ANY EXPRESS OR IMPLIED WARRANTIES, INCLUDING, BUT NOT 
-*  LIMITED TO, THE IMPLIED WARRANTIES OF MERCHANTABILITY AND FITNESS FOR
-*  A PARTICULAR PURPOSE ARE DISCLAIMED. IN NO EVENT SHALL THE COPYRIGHT 
-*  OWNER OR CONTRIBUTORS BE LIABLE FOR ANY DIRECT, INDIRECT, INCIDENTAL, 
-*  SPECIAL, EXEMPLARY, OR CONSEQUENTIAL DAMAGES (INCLUDING, BUT NOT 
-*  LIMITED TO, PROCUREMENT OF SUBSTITUTE GOODS OR SERVICES; LOSS OF USE,
-*  DATA, OR PROFITS; OR BUSINESS INTERRUPTION) HOWEVER CAUSED AND ON ANY
-*  THEORY OF LIABILITY, WHETHER IN CONTRACT, STRICT LIABILITY, OR TORT 
-*  (INCLUDING NEGLIGENCE OR OTHERWISE) ARISING IN ANY WAY OUT OF THE USE 
-*  OF THIS SOFTWARE, EVEN IF ADVISED OF THE POSSIBILITY OF SUCH DAMAGE.
-*
-*/
-
-/* USER CODE BEGIN (0) */
-/* USER CODE END */
-
-#include "spi.h"
-#include "sys_vim.h"
-/* USER CODE BEGIN (1) */
-/* USER CODE END */
-
-/** @struct g_spiPacket
-*   @brief globals
-*
-*/
-static volatile struct g_spiPacket
-{
-    spiDAT1_t g_spiDataFormat;
-    uint32  tx_length;
-    uint32  rx_length;
-    uint16  * txdata_ptr;
-    uint16  * rxdata_ptr;
-    SpiDataStatus_t tx_data_status;
-    SpiDataStatus_t rx_data_status;
-} g_spiPacket_t[5U];
-
-/** @fn void spiInit(void)
-*   @brief Initializes the SPI Driver
-*
-*   This function initializes the SPI module.
-*/
-/* SourceId : SPI_SourceId_001 */
-/* DesignId : SPI_DesignId_001 */
-/* Requirements : HL_SR126 */
-void spiInit(void)
-{
-/* USER CODE BEGIN (2) */
-/* USER CODE END */
-
-    /** @b initialize @b SPI1 */
-
-    /** bring SPI out of reset */
-    spiREG1->GCR0 = 0U;
-    spiREG1->GCR0 = 1U;
-
-    /** SPI1 master mode and clock configuration */
-    spiREG1->GCR1 = (spiREG1->GCR1 & 0xFFFFFFFCU) | ((uint32)((uint32)1U << 1U)  /* CLOKMOD */
-                  | 1U);  /* MASTER */
-
-    /** SPI1 enable pin configuration */
-    spiREG1->INT0 = (spiREG1->INT0 & 0xFEFFFFFFU)| (uint32)((uint32)0U << 24U);  /* ENABLE HIGHZ */
-
-    /** - Delays */
-    spiREG1->DELAY = (uint32)((uint32)0U << 24U)  /* C2TDELAY */
-                   | (uint32)((uint32)0U << 16U)  /* T2CDELAY */
-                   | (uint32)((uint32)0U << 8U)   /* T2EDELAY */
-                   | (uint32)((uint32)0U << 0U);  /* C2EDELAY */
-
-    /** - Data Format 0 */
-    spiREG1->FMT0 = (uint32)((uint32)0U << 24U)  /* wdelay */
-                  | (uint32)((uint32)0U << 23U)  /* parity Polarity */
-                  | (uint32)((uint32)0U << 22U)  /* parity enable */
-                  | (uint32)((uint32)0U << 21U)  /* wait on enable */
-                  | (uint32)((uint32)0U << 20U)  /* shift direction */
-                  | (uint32)((uint32)1U << 17U)  /* clock polarity */
-                  | (uint32)((uint32)0U << 16U)  /* clock phase */
-                  | (uint32)((uint32)4U << 8U) /* baudrate prescale */
-                  | (uint32)((uint32)8U << 0U);  /* data word length */
-
-    /** - Data Format 1 */
-    spiREG1->FMT1 = (uint32)((uint32)0U << 24U)  /* wdelay */
-                  | (uint32)((uint32)0U << 23U)  /* parity Polarity */
-                  | (uint32)((uint32)0U << 22U)  /* parity enable */
-                  | (uint32)((uint32)0U << 21U)  /* wait on enable */
-                  | (uint32)((uint32)0U << 20U)  /* shift direction */
-                  | (uint32)((uint32)0U << 17U)  /* clock polarity */
-                  | (uint32)((uint32)0U << 16U)  /* clock phase */
-                  | (uint32)((uint32)109U << 8U) /* baudrate prescale */
-                  | (uint32)((uint32)13U << 0U);  /* data word length */
-
-    /** - Data Format 2 */
-    spiREG1->FMT2 = (uint32)((uint32)0U << 24U)  /* wdelay */
-                  | (uint32)((uint32)0U << 23U)  /* parity Polarity */
-                  | (uint32)((uint32)0U << 22U)  /* parity enable */
-                  | (uint32)((uint32)0U << 21U)  /* wait on enable */
-                  | (uint32)((uint32)0U << 20U)  /* shift direction */
-                  | (uint32)((uint32)1U << 17U)  /* clock polarity */
-                  | (uint32)((uint32)0U << 16U)  /* clock phase */
-                  | (uint32)((uint32)109U << 8U) /* baudrate prescale */
-                  | (uint32)((uint32)13U << 0U);  /* data word length */
-
-    /** - Data Format 3 */
-    spiREG1->FMT3 = (uint32)((uint32)0U << 24U)  /* wdelay */
-                  | (uint32)((uint32)0U << 23U)  /* parity Polarity */
-                  | (uint32)((uint32)0U << 22U)  /* parity enable */
-                  | (uint32)((uint32)0U << 21U)  /* wait on enable */
-                  | (uint32)((uint32)0U << 20U)  /* shift direction */
-                  | (uint32)((uint32)0U << 17U)  /* clock polarity */
-                  | (uint32)((uint32)0U << 16U)  /* clock phase */
-                  | (uint32)((uint32)109U << 8U) /* baudrate prescale */
-                  | (uint32)((uint32)16U << 0U);  /* data word length */
-
-    /** - set interrupt levels */
-    spiREG1->LVL = (uint32)((uint32)0U << 9U)  /* TXINT */
-                 | (uint32)((uint32)0U << 8U)  /* RXINT */
-                 | (uint32)((uint32)0U << 6U)  /* OVRNINT */
-                 | (uint32)((uint32)0U << 4U)  /* BITERR */
-                 | (uint32)((uint32)0U << 3U)  /* DESYNC */
-                 | (uint32)((uint32)0U << 2U)  /* PARERR */
-                 | (uint32)((uint32)0U << 1U) /* TIMEOUT */
-                 | (uint32)((uint32)0U << 0U);  /* DLENERR */
-
-    /** - clear any pending interrupts */
-    spiREG1->FLG |= 0xFFFFU;
-
-    /** - enable interrupts */
-    spiREG1->INT0 = (spiREG1->INT0 & 0xFFFF0000U)
-                  | (uint32)((uint32)0U << 9U)  /* TXINT */
-                  | (uint32)((uint32)0U << 8U)  /* RXINT */
-                  | (uint32)((uint32)0U << 6U)  /* OVRNINT */
-                  | (uint32)((uint32)0U << 4U)  /* BITERR */
-                  | (uint32)((uint32)0U << 3U)  /* DESYNC */
-                  | (uint32)((uint32)0U << 2U)  /* PARERR */
-                  | (uint32)((uint32)0U << 1U) /* TIMEOUT */
-                  | (uint32)((uint32)0U << 0U);  /* DLENERR */
-
-    /** @b initialize @b SPI1 @b Port */
-
-    /** - SPI1 Port output values */
-    spiREG1->PC3 =    (uint32)((uint32)1U << 0U)  /* SCS[0] */
-                    | (uint32)((uint32)1U << 1U)  /* SCS[1] */
-                    | (uint32)((uint32)1U << 2U)  /* SCS[2] */
-                    | (uint32)((uint32)1U << 3U)  /* SCS[3] */
-                    | (uint32)((uint32)1U << 4U)  /* SCS[4] */
-                    | (uint32)((uint32)1U << 5U)  /* SCS[5] */
-                    | (uint32)((uint32)0U << 8U)  /* ENA */
-                    | (uint32)((uint32)0U << 9U)  /* CLK */
-                    | (uint32)((uint32)0U << 10U)  /* SIMO[0] */
-                    | (uint32)((uint32)0U << 11U)  /* SOMI[0] */
-                    | (uint32)((uint32)0U << 17U)  /* SIMO[1] */
-                    | (uint32)((uint32)0U << 25U); /* SOMI[1] */
-
-    /** - SPI1 Port direction */
-    spiREG1->PC1  =   (uint32)((uint32)1U << 0U)  /* SCS[0] */
-                    | (uint32)((uint32)1U << 1U)  /* SCS[1] */
-                    | (uint32)((uint32)1U << 2U)  /* SCS[2] */
-                    | (uint32)((uint32)1U << 3U)  /* SCS[3] */
-                    | (uint32)((uint32)1U << 4U)  /* SCS[4] */
-                    | (uint32)((uint32)1U << 5U)  /* SCS[5] */
-                    | (uint32)((uint32)0U << 8U)  /* ENA */
-                    | (uint32)((uint32)1U << 9U)  /* CLK */
-                    | (uint32)((uint32)1U << 10U)  /* SIMO[0] */
-                    | (uint32)((uint32)0U << 11U)  /* SOMI[0] */
-                    | (uint32)((uint32)0U << 17U)  /* SIMO[1] */
-                    | (uint32)((uint32)0U << 25U); /* SOMI[1] */
-
-    /** - SPI1 Port open drain enable */
-    spiREG1->PC6  =   (uint32)((uint32)0U << 0U)  /* SCS[0] */
-                    | (uint32)((uint32)0U << 1U)  /* SCS[1] */
-                    | (uint32)((uint32)0U << 2U)  /* SCS[2] */
-                    | (uint32)((uint32)0U << 3U)  /* SCS[3] */
-                    | (uint32)((uint32)0U << 4U)  /* SCS[4] */
-                    | (uint32)((uint32)0U << 5U)  /* SCS[5] */
-                    | (uint32)((uint32)0U << 8U)  /* ENA */
-                    | (uint32)((uint32)0U << 9U)  /* CLK */
-                    | (uint32)((uint32)0U << 10U)  /* SIMO[0] */
-                    | (uint32)((uint32)0U << 11U)  /* SOMI[0] */
-                    | (uint32)((uint32)0U << 17U)  /* SIMO[1] */
-                    | (uint32)((uint32)0U << 25U); /* SOMI[1] */
-
-    /** - SPI1 Port pullup / pulldown selection */
-    spiREG1->PC8  =   (uint32)((uint32)1U << 0U)  /* SCS[0] */
-                    | (uint32)((uint32)1U << 1U)  /* SCS[1] */
-                    | (uint32)((uint32)1U << 2U)  /* SCS[2] */
-                    | (uint32)((uint32)1U << 3U)  /* SCS[3] */
-                    | (uint32)((uint32)1U << 4U)  /* SCS[4] */
-                    | (uint32)((uint32)1U << 5U)  /* SCS[5] */
-                    | (uint32)((uint32)1U << 8U)  /* ENA */
-                    | (uint32)((uint32)1U << 9U)  /* CLK */
-                    | (uint32)((uint32)1U << 10U)  /* SIMO[0] */
-                    | (uint32)((uint32)1U << 11U)  /* SOMI[0] */
-                    | (uint32)((uint32)1U << 17U)  /* SIMO[1] */
-                    | (uint32)((uint32)1U << 25U); /* SOMI[1] */
-
-    /** - SPI1 Port pullup / pulldown enable*/
-    spiREG1->PC7  =   (uint32)((uint32)0U << 0U)  /* SCS[0] */
-                    | (uint32)((uint32)0U << 1U)  /* SCS[1] */
-                    | (uint32)((uint32)0U << 2U)  /* SCS[2] */
-                    | (uint32)((uint32)0U << 3U)  /* SCS[3] */
-                    | (uint32)((uint32)0U << 4U)  /* SCS[4] */
-                    | (uint32)((uint32)0U << 5U)  /* SCS[5] */
-                    | (uint32)((uint32)0U << 8U)  /* ENA */
-                    | (uint32)((uint32)0U << 9U)  /* CLK */
-                    | (uint32)((uint32)0U << 10U)  /* SIMO[0] */
-                    | (uint32)((uint32)0U << 11U)  /* SOMI[0] */
-                    | (uint32)((uint32)0U << 17U)  /* SIMO[1] */
-                    | (uint32)((uint32)0U << 25U); /* SOMI[1] */
-
-    /* SPI1 set all pins to functional */
-    spiREG1->PC0  =   (uint32)((uint32)0U << 0U)  /* SCS[0] */
-                    | (uint32)((uint32)0U << 1U)  /* SCS[1] */
-                    | (uint32)((uint32)0U << 2U)  /* SCS[2] */
-                    | (uint32)((uint32)0U << 3U)  /* SCS[3] */
-                    | (uint32)((uint32)0U << 4U)  /* SCS[4] */
-                    | (uint32)((uint32)0U << 5U)  /* SCS[5] */
-                    | (uint32)((uint32)0U << 8U)  /* ENA */
-                    | (uint32)((uint32)1U << 9U)  /* CLK */
-                    | (uint32)((uint32)1U << 10U)  /* SIMO[0] */
-                    | (uint32)((uint32)1U << 11U)  /* SOMI[0] */
-                    | (uint32)((uint32)1U << 17U)  /* SIMO[1] */
-                    | (uint32)((uint32)1U << 25U); /* SOMI[1] */
-
-    /** - Initialize TX and RX data buffer Status */
-    g_spiPacket_t[0U].tx_data_status  = SPI_READY;
-    g_spiPacket_t[0U].rx_data_status  = SPI_READY;
-
-    /** - Finally start SPI1 */
-    spiREG1->GCR1 = (spiREG1->GCR1 & 0xFEFFFFFFU) | 0x01000000U;
-
-
-
-    /** @b initialize @b SPI3 */
-
-    /** bring SPI out of reset */
-    spiREG3->GCR0 = 0U;
-    spiREG3->GCR0 = 1U;
-
-    /** SPI3 master mode and clock configuration */
-    spiREG3->GCR1 = (spiREG3->GCR1 & 0xFFFFFFFCU) | ((uint32)((uint32)1U << 1U)  /* CLOKMOD */
-                  | 1U);  /* MASTER */
-
-    /** SPI3 enable pin configuration */
-    spiREG3->INT0 = (spiREG3->INT0 & 0xFEFFFFFFU) | (uint32)((uint32)0U << 24U);  /* ENABLE HIGHZ */
-
-    /** - Delays */
-    spiREG3->DELAY = (uint32)((uint32)0U << 24U)  /* C2TDELAY */
-                   | (uint32)((uint32)0U << 16U)  /* T2CDELAY */
-                   | (uint32)((uint32)0U << 8U)   /* T2EDELAY */
-                   | (uint32)((uint32)0U << 0U);  /* C2EDELAY */
-
-    /** - Data Format 0 */
-    spiREG3->FMT0 = (uint32)((uint32)0U << 24U)  /* wdelay */
-                  | (uint32)((uint32)0U << 23U)  /* parity Polarity */
-                  | (uint32)((uint32)0U << 22U)  /* parity enable */
-                  | (uint32)((uint32)0U << 21U)  /* wait on enable */
-                  | (uint32)((uint32)0U << 20U)  /* shift direction */
-                  | (uint32)((uint32)1U << 17U)  /* clock polarity */
-                  | (uint32)((uint32)0U << 16U)  /* clock phase */
-                  | (uint32)((uint32)21U << 8U) /* baudrate prescale */
-                  | (uint32)((uint32)8U << 0U);  /* data word length */
-
-    /** - Data Format 1 */
-    spiREG3->FMT1 = (uint32)((uint32)0U << 24U)  /* wdelay */
-                  | (uint32)((uint32)0U << 23U)  /* parity Polarity */
-                  | (uint32)((uint32)0U << 22U)  /* parity enable */
-                  | (uint32)((uint32)0U << 21U)  /* wait on enable */
-                  | (uint32)((uint32)0U << 20U)  /* shift direction */
-                  | (uint32)((uint32)0U << 17U)  /* clock polarity */
-                  | (uint32)((uint32)1U << 16U)  /* clock phase */
-                  | (uint32)((uint32)21U << 8U) /* baudrate prescale */
-                  | (uint32)((uint32)16U << 0U);  /* data word length */
-
-    /** - Data Format 2 */
-    spiREG3->FMT2 = (uint32)((uint32)0U << 24U)  /* wdelay */
-                  | (uint32)((uint32)0U << 23U)  /* parity Polarity */
-                  | (uint32)((uint32)0U << 22U)  /* parity enable */
-                  | (uint32)((uint32)0U << 21U)  /* wait on enable */
-                  | (uint32)((uint32)0U << 20U)  /* shift direction */
-                  | (uint32)((uint32)0U << 17U)  /* clock polarity */
-                  | (uint32)((uint32)1U << 16U)  /* clock phase */
-                  | (uint32)((uint32)10U << 8U) /* baudrate prescale */
-                  | (uint32)((uint32)8U << 0U);  /* data word length */
-
-    /** - Data Format 3 */
-    spiREG3->FMT3 = (uint32)((uint32)0U << 24U)  /* wdelay */
-                  | (uint32)((uint32)0U << 23U)  /* parity Polarity */
-                  | (uint32)((uint32)0U << 22U)  /* parity enable */
-                  | (uint32)((uint32)0U << 21U)  /* wait on enable */
-                  | (uint32)((uint32)0U << 20U)  /* shift direction */
-                  | (uint32)((uint32)0U << 17U)  /* clock polarity */
-                  | (uint32)((uint32)1U << 16U)  /* clock phase */
-                  | (uint32)((uint32)10U << 8U) /* baudrate prescale */
-                  | (uint32)((uint32)16U << 0U);  /* data word length */
-
-    /** - set interrupt levels */
-    spiREG3->LVL = (uint32)((uint32)0U << 9U)  /* TXINT */
-                 | (uint32)((uint32)0U << 8U)  /* RXINT */
-                 | (uint32)((uint32)0U << 6U)  /* OVRNINT */
-                 | (uint32)((uint32)0U << 4U)  /* BITERR */
-                 | (uint32)((uint32)0U << 3U)  /* DESYNC */
-                 | (uint32)((uint32)0U << 2U)  /* PARERR */
-                 | (uint32)((uint32)0U << 1U) /* TIMEOUT */
-                 | (uint32)((uint32)0U << 0U);  /* DLENERR */
-
-    /** - clear any pending interrupts */
-    spiREG3->FLG |= 0xFFFFU;
-
-    /** - enable interrupts */
-    spiREG3->INT0 = (spiREG3->INT0 & 0xFFFF0000U)
-                  | (uint32)((uint32)0U << 9U)  /* TXINT */
-                  | (uint32)((uint32)0U << 8U)  /* RXINT */
-                  | (uint32)((uint32)0U << 6U)  /* OVRNINT */
-                  | (uint32)((uint32)0U << 4U)  /* BITERR */
-                  | (uint32)((uint32)0U << 3U)  /* DESYNC */
-                  | (uint32)((uint32)0U << 2U)  /* PARERR */
-                  | (uint32)((uint32)0U << 1U) /* TIMEOUT */
-                  | (uint32)((uint32)0U << 0U);  /* DLENERR */
-
-    /** @b initialize @b SPI3 @b Port */
-
-    /** - SPI3 Port output values */
-    spiREG3->PC3 =    (uint32)((uint32)1U << 0U)  /* SCS[0] */
-                    | (uint32)((uint32)1U << 1U)  /* SCS[1] */
-                    | (uint32)((uint32)1U << 2U)  /* SCS[2] */
-                    | (uint32)((uint32)1U << 3U)  /* SCS[3] */
-                    | (uint32)((uint32)0U << 4U)  /* SCS[4] */
-                    | (uint32)((uint32)1U << 5U)  /* SCS[5] */
-                    | (uint32)((uint32)0U << 8U)  /* ENA */
-                    | (uint32)((uint32)0U << 9U)  /* CLK */
-                    | (uint32)((uint32)0U << 10U)  /* SIMO */
-                    | (uint32)((uint32)0U << 11U); /* SOMI */
-
-    /** - SPI3 Port direction */
-    spiREG3->PC1  =   (uint32)((uint32)1U << 0U)  /* SCS[0] */
-                    | (uint32)((uint32)1U << 1U)  /* SCS[1] */
-                    | (uint32)((uint32)1U << 2U)  /* SCS[2] */
-                    | (uint32)((uint32)1U << 3U)  /* SCS[3] */
-                    | (uint32)((uint32)1U << 4U)  /* SCS[4] */
-                    | (uint32)((uint32)1U << 5U)  /* SCS[5] */
-                    | (uint32)((uint32)0U << 8U)  /* ENA */
-                    | (uint32)((uint32)1U << 9U)  /* CLK */
-                    | (uint32)((uint32)1U << 10U)  /* SIMO */
-                    | (uint32)((uint32)0U << 11U); /* SOMI */
-
-    /** - SPI3 Port open drain enable */
-    spiREG3->PC6  =   (uint32)((uint32)0U << 0U)  /* SCS[0] */
-                    | (uint32)((uint32)0U << 1U)  /* SCS[1] */
-                    | (uint32)((uint32)0U << 2U)  /* SCS[2] */
-                    | (uint32)((uint32)0U << 3U)  /* SCS[3] */
-                    | (uint32)((uint32)0U << 4U)  /* SCS[4] */
-                    | (uint32)((uint32)0U << 5U)  /* SCS[5] */
-                    | (uint32)((uint32)0U << 8U)  /* ENA */
-                    | (uint32)((uint32)0U << 9U)  /* CLK */
-                    | (uint32)((uint32)0U << 10U)  /* SIMO */
-                    | (uint32)((uint32)0U << 11U); /* SOMI */
-
-    /** - SPI3 Port pullup / pulldown selection */
-    spiREG3->PC8  =   (uint32)((uint32)1U << 0U)  /* SCS[0] */
-                    | (uint32)((uint32)1U << 1U)  /* SCS[1] */
-                    | (uint32)((uint32)1U << 2U)  /* SCS[2] */
-                    | (uint32)((uint32)1U << 3U)  /* SCS[3] */
-                    | (uint32)((uint32)1U << 4U)  /* SCS[4] */
-                    | (uint32)((uint32)1U << 5U)  /* SCS[5] */
-                    | (uint32)((uint32)1U << 8U)  /* ENA */
-                    | (uint32)((uint32)1U << 9U)  /* CLK */
-                    | (uint32)((uint32)1U << 10U)  /* SIMO */
-                    | (uint32)((uint32)1U << 11U); /* SOMI */
-
-    /** - SPI3 Port pullup / pulldown enable*/
-    spiREG3->PC7  =   (uint32)((uint32)0U << 0U)  /* SCS[0] */
-                    | (uint32)((uint32)0U << 1U)  /* SCS[1] */
-                    | (uint32)((uint32)0U << 2U)  /* SCS[2] */
-                    | (uint32)((uint32)0U << 3U)  /* SCS[3] */
-                    | (uint32)((uint32)1U << 4U)  /* SCS[4] */
-                    | (uint32)((uint32)0U << 5U)  /* SCS[5] */
-                    | (uint32)((uint32)0U << 8U)  /* ENA */
-                    | (uint32)((uint32)0U << 9U)  /* CLK */
-                    | (uint32)((uint32)0U << 10U)  /* SIMO */
-                    | (uint32)((uint32)0U << 11U); /* SOMI */
-
-    /* SPI3 set all pins to functional */
-    spiREG3->PC0  =   (uint32)((uint32)1U << 0U)  /* SCS[0] */
-                    | (uint32)((uint32)1U << 1U)  /* SCS[1] */
-                    | (uint32)((uint32)1U << 2U)  /* SCS[2] */
-                    | (uint32)((uint32)1U << 3U)  /* SCS[3] */
-                    | (uint32)((uint32)0U << 4U)  /* SCS[4] */
-                    | (uint32)((uint32)1U << 5U)  /* SCS[5] */
-                    | (uint32)((uint32)1U << 8U)  /* ENA */
-                    | (uint32)((uint32)1U << 9U)  /* CLK */
-                    | (uint32)((uint32)1U << 10U)  /* SIMO */
-                    | (uint32)((uint32)1U << 11U); /* SOMI */
-
-    /** - Initialize TX and RX data buffer Status */
-    g_spiPacket_t[2U].tx_data_status  = SPI_READY;
-    g_spiPacket_t[2U].rx_data_status  = SPI_READY;
-
-    /** - Finally start SPI3 */
-    spiREG3->GCR1 = (spiREG3->GCR1 & 0xFEFFFFFFU) | 0x01000000U;
-
-
-    /** @b initialize @b SPI4 */
-
-    /** bring SPI out of reset */
-    spiREG4->GCR0 = 0U;
-    spiREG4->GCR0 = 1U;
-
-    /** SPI4 master mode and clock configuration */
-    spiREG4->GCR1 = (spiREG4->GCR1 & 0xFFFFFFFCU) | ((uint32)((uint32)1U << 1U)  /* CLOKMOD */
-                  | 1U);  /* MASTER */
-
-    /** SPI4 enable pin configuration */
-    spiREG4->INT0 = (spiREG4->INT0 & 0xFEFFFFFFU) | (uint32)((uint32)0U << 24U);  /* ENABLE HIGHZ */
-
-    /** - Delays */
-    spiREG4->DELAY = (uint32)((uint32)0U << 24U)  /* C2TDELAY */
-                   | (uint32)((uint32)0U << 16U)  /* T2CDELAY */
-                   | (uint32)((uint32)0U << 8U)   /* T2EDELAY */
-                   | (uint32)((uint32)0U << 0U);  /* C2EDELAY */
-
-    /** - Data Format 0 */
-    spiREG4->FMT0 = (uint32)((uint32)0U << 24U)  /* wdelay */
-                  | (uint32)((uint32)0U << 23U)  /* parity Polarity */
-                  | (uint32)((uint32)0U << 22U)  /* parity enable */
-                  | (uint32)((uint32)0U << 21U)  /* wait on enable */
-                  | (uint32)((uint32)0U << 20U)  /* shift direction */
-                  | (uint32)((uint32)0U << 17U)  /* clock polarity */
-                  | (uint32)((uint32)0U << 16U)  /* clock phase */
-                  | (uint32)((uint32)109U << 8U) /* baudrate prescale */
-                  | (uint32)((uint32)16U << 0U);  /* data word length */
-
-    /** - Data Format 1 */
-    spiREG4->FMT1 = (uint32)((uint32)0U << 24U)  /* wdelay */
-                  | (uint32)((uint32)0U << 23U)  /* parity Polarity */
-                  | (uint32)((uint32)0U << 22U)  /* parity enable */
-                  | (uint32)((uint32)0U << 21U)  /* wait on enable */
-                  | (uint32)((uint32)0U << 20U)  /* shift direction */
-                  | (uint32)((uint32)0U << 17U)  /* clock polarity */
-                  | (uint32)((uint32)0U << 16U)  /* clock phase */
-                  | (uint32)((uint32)109U << 8U) /* baudrate prescale */
-                  | (uint32)((uint32)16U << 0U);  /* data word length */
-
-    /** - Data Format 2 */
-    spiREG4->FMT2 = (uint32)((uint32)0U << 24U)  /* wdelay */
-                  | (uint32)((uint32)0U << 23U)  /* parity Polarity */
-                  | (uint32)((uint32)0U << 22U)  /* parity enable */
-                  | (uint32)((uint32)0U << 21U)  /* wait on enable */
-                  | (uint32)((uint32)0U << 20U)  /* shift direction */
-                  | (uint32)((uint32)0U << 17U)  /* clock polarity */
-                  | (uint32)((uint32)0U << 16U)  /* clock phase */
-                  | (uint32)((uint32)109U << 8U) /* baudrate prescale */
-                  | (uint32)((uint32)16U << 0U);  /* data word length */
-
-    /** - Data Format 3 */
-    spiREG4->FMT3 = (uint32)((uint32)0U << 24U)  /* wdelay */
-                  | (uint32)((uint32)0U << 23U)  /* parity Polarity */
-                  | (uint32)((uint32)0U << 22U)  /* parity enable */
-                  | (uint32)((uint32)0U << 21U)  /* wait on enable */
-                  | (uint32)((uint32)0U << 20U)  /* shift direction */
-                  | (uint32)((uint32)0U << 17U)  /* clock polarity */
-                  | (uint32)((uint32)0U << 16U)  /* clock phase */
-                  | (uint32)((uint32)109U << 8U) /* baudrate prescale */
-                  | (uint32)((uint32)16U << 0U);  /* data word length */
-
-    /** - set interrupt levels */
-    spiREG4->LVL = (uint32)((uint32)0U << 9U)  /* TXINT */
-                 | (uint32)((uint32)0U << 8U)  /* RXINT */
-                 | (uint32)((uint32)0U << 6U)  /* OVRNINT */
-                 | (uint32)((uint32)0U << 4U)  /* BITERR */
-                 | (uint32)((uint32)0U << 3U)  /* DESYNC */
-                 | (uint32)((uint32)0U << 2U)  /* PARERR */
-                 | (uint32)((uint32)0U << 1U) /* TIMEOUT */
-                 | (uint32)((uint32)0U << 0U);  /* DLENERR */
-
-    /** - clear any pending interrupts */
-    spiREG4->FLG |= 0xFFFFU;
-
-    /** - enable interrupts */
-    spiREG4->INT0 = (spiREG4->INT0 & 0xFFFF0000U)
-                  | (uint32)((uint32)0U << 9U)  /* TXINT */
-                  | (uint32)((uint32)0U << 8U)  /* RXINT */
-                  | (uint32)((uint32)0U << 6U)  /* OVRNINT */
-                  | (uint32)((uint32)0U << 4U)  /* BITERR */
-                  | (uint32)((uint32)0U << 3U)  /* DESYNC */
-                  | (uint32)((uint32)0U << 2U)  /* PARERR */
-                  | (uint32)((uint32)0U << 1U) /* TIMEOUT */
-                  | (uint32)((uint32)0U << 0U);  /* DLENERR */
-
-    /** @b initialize @b SPI4 @b Port */
-
-    /** - SPI4 Port output values */
-    spiREG4->PC3 =    (uint32)((uint32)1U << 0U)  /* SCS[0] */
-                    | (uint32)((uint32)0U << 8U)  /* ENA */
-                    | (uint32)((uint32)0U << 9U)  /* CLK */
-                    | (uint32)((uint32)0U << 10U)  /* SIMO */
-                    | (uint32)((uint32)0U << 11U); /* SOMI */
-
-    /** - SPI4 Port direction */
-    spiREG4->PC1  =   (uint32)((uint32)1U << 0U)  /* SCS[0] */
-                    | (uint32)((uint32)0U << 8U)  /* ENA */
-                    | (uint32)((uint32)1U << 9U)  /* CLK */
-                    | (uint32)((uint32)1U << 10U)  /* SIMO */
-                    | (uint32)((uint32)0U << 11U); /* SOMI */
-
-    /** - SPI4 Port open drain enable */
-    spiREG4->PC6  =   (uint32)((uint32)0U << 0U)  /* SCS[0] */
-                    | (uint32)((uint32)0U << 8U)  /* ENA */
-                    | (uint32)((uint32)0U << 9U)  /* CLK */
-                    | (uint32)((uint32)0U << 10U)  /* SIMO */
-                    | (uint32)((uint32)0U << 11U); /* SOMI */
-
-    /** - SPI4 Port pullup / pulldown selection */
-    spiREG4->PC8  =   (uint32)((uint32)1U << 0U)  /* SCS[0] */
-                    | (uint32)((uint32)1U << 8U)  /* ENA */
-                    | (uint32)((uint32)1U << 9U)  /* CLK */
-                    | (uint32)((uint32)1U << 10U)  /* SIMO */
-                    | (uint32)((uint32)1U << 11U); /* SOMI */
-
-    /** - SPI4 Port pullup / pulldown enable*/
-    spiREG4->PC7  =   (uint32)((uint32)0U << 0U)  /* SCS[0] */
-                    | (uint32)((uint32)0U << 8U)  /* ENA */
-                    | (uint32)((uint32)0U << 9U)  /* CLK */
-                    | (uint32)((uint32)0U << 10U)  /* SIMO */
-                    | (uint32)((uint32)0U << 11U); /* SOMI */
-
-    /* SPI4 set all pins to functional */
-    spiREG4->PC0  =   (uint32)((uint32)1U << 0U)  /* SCS[0] */
-                    | (uint32)((uint32)1U << 8U)  /* ENA */
-                    | (uint32)((uint32)1U << 9U)  /* CLK */
-                    | (uint32)((uint32)1U << 10U)  /* SIMO */
-                    | (uint32)((uint32)1U << 11U); /* SOMI */
-
-    /** - Initialize TX and RX data buffer Status */
-    g_spiPacket_t[3U].tx_data_status  = SPI_READY;
-    g_spiPacket_t[3U].rx_data_status  = SPI_READY;
-
-    /** - Finally start SPI4 */
-    spiREG4->GCR1 = (spiREG4->GCR1 & 0xFEFFFFFFU) | 0x01000000U;
-
-
-/* USER CODE BEGIN (3) */
-/* USER CODE END */
-}
-
-
-/** @fn void spiSetFunctional(spiBASE_t *spi, uint32 port)
-*   @brief Change functional behavior of pins at runtime.
-*   @param[in] spi   - Spi module base address
-*   @param[in] port  - Value to write to PC0 register
-*
-*   Change the value of the PC0 register at runtime, this allows to
-*   dynamically change the functionality of the SPI pins between functional
-*   and GIO mode.
-*/
-/* SourceId : SPI_SourceId_002 */
-/* DesignId : SPI_DesignId_002 */
-/* Requirements : HL_SR128 */
-void spiSetFunctional(spiBASE_t *spi, uint32 port)
-{
-/* USER CODE BEGIN (4) */
-/* USER CODE END */
-
-    spi->PC0 = port;
-
-/* USER CODE BEGIN (5) */
-/* USER CODE END */
-}
-
-
-/** @fn uint32 spiReceiveData(spiBASE_t *spi, spiDAT1_t *dataconfig_t, uint32 blocksize, uint16 * destbuff)
-*   @brief Receives Data using polling method
-*   @param[in] spi           - Spi module base address
-*   @param[in] dataconfig_t    - Spi DAT1 register configuration
-*   @param[in] blocksize    - number of data
-*   @param[in] destbuff        - Pointer to the destination data (16 bit).
-*
-*   @return flag register value.
-*
-*   This function transmits blocksize number of data from source buffer using polling method.
-*/
-/* SourceId : SPI_SourceId_003 */
-/* DesignId : SPI_DesignId_007 */
-/* Requirements : HL_SR133 */
-uint32 spiReceiveData(spiBASE_t *spi, spiDAT1_t *dataconfig_t, uint32 blocksize, uint16 * destbuff)
-{
-/* USER CODE BEGIN (6) */
-/* USER CODE END */
-    uint32 Chip_Select_Hold = (dataconfig_t->CS_HOLD) ? 0x10000000U : 0U;
-    uint32 WDelay = (dataconfig_t->WDEL) ? 0x04000000U : 0U;
-    SPIDATAFMT_t DataFormat = dataconfig_t->DFSEL;
-    uint8 ChipSelect = dataconfig_t->CSNR;
-
-    while(blocksize != 0U)
-    {
-        if((spi->FLG & 0x000000FFU) !=0U)
-        {
-          break;
-        }
-        if(blocksize == 1U)
-        {
-           Chip_Select_Hold = 0U;
-        }
-		
-        /*SAFETYMCUSW 51 S MR:12.3 <APPROVED> "Needs shifting for 32-bit value" */
-        spi->DAT1 = ((uint32)DataFormat << 24U) |
-                    ((uint32)ChipSelect << 16U) |
-                    (WDelay)            |
-                    (Chip_Select_Hold)  |
-                    (0x00000000U);
-        /*SAFETYMCUSW 28 D MR:NA <APPROVED> "Hardware status bit read check" */
-        while((spi->FLG & 0x00000100U) != 0x00000100U)
-        {
-        } /* Wait */
-        /*SAFETYMCUSW 45 D MR:21.1 <APPROVED> "Valid non NULL input parameters are only allowed in this driver" */
-        *destbuff = (uint16)spi->BUF;
-        /*SAFETYMCUSW 567 S MR:17.1,17.4 <APPROVED> "Pointer increment needed" */
-        destbuff++;
-        blocksize--;
-    }
-
-/* USER CODE BEGIN (7) */
-/* USER CODE END */
-
-    return (spi->FLG & 0xFFU);
-}
-
-
-/** @fn uint32 spiGetData(spiBASE_t *spi, spiDAT1_t *dataconfig_t, uint32 blocksize, uint16 * destbuff)
-*   @brief Receives Data using interrupt method
-*   @param[in] spi           - Spi module base address
-*   @param[in] dataconfig_t    - Spi DAT1 register configuration
-*   @param[in] blocksize    - number of data
-*   @param[in] destbuff        - Pointer to the destination data (16 bit).
-*
-*   @return flag register value.
-*
-*   This function transmits blocksize number of data from source buffer using interrupt method.
-*/
-/* SourceId : SPI_SourceId_004 */
-/* DesignId : SPI_DesignId_008 */
-/* Requirements : HL_SR134 */
-void spiGetData(spiBASE_t *spi, spiDAT1_t *dataconfig_t, uint32 blocksize, uint16 * destbuff)
-{
-     uint32 index = (spi == spiREG1) ? 0U :((spi==spiREG2) ? 1U : ((spi==spiREG3) ? 2U:((spi==spiREG4) ? 3U:4U)));
-
-/* USER CODE BEGIN (8) */
-/* USER CODE END */
-
-     g_spiPacket_t[index].rx_length = blocksize;
-     g_spiPacket_t[index].rxdata_ptr   = destbuff;
-     g_spiPacket_t[index].g_spiDataFormat = *dataconfig_t;
-     g_spiPacket_t[index].rx_data_status = SPI_PENDING;
-
-     spi->INT0 |= 0x0100U;
-
-/* USER CODE BEGIN (9) */
-/* USER CODE END */
-}
-
-
-/** @fn uint32 spiTransmitData(spiBASE_t *spi, spiDAT1_t *dataconfig_t, uint32 blocksize, uint16 * srcbuff)
-*   @brief Transmits Data using polling method
-*   @param[in] spi           - Spi module base address
-*   @param[in] dataconfig_t    - Spi DAT1 register configuration
-*   @param[in] blocksize    - number of data
-*   @param[in] srcbuff        - Pointer to the source data ( 16 bit).
-*
-*   @return flag register value.
-*
-*   This function transmits blocksize number of data from source buffer using polling method.
-*/
-/* SourceId : SPI_SourceId_005 */
-/* DesignId : SPI_DesignId_005 */
-/* Requirements : HL_SR131 */
-uint32 spiTransmitData(spiBASE_t *spi, spiDAT1_t *dataconfig_t, uint32 blocksize, uint16 * srcbuff)
-{
-    volatile uint32 SpiBuf;
-    uint16 Tx_Data;
-    uint32 Chip_Select_Hold = (dataconfig_t->CS_HOLD) ? 0x10000000U : 0U;
-    uint32 WDelay = (dataconfig_t->WDEL) ? 0x04000000U : 0U;
-    SPIDATAFMT_t DataFormat = dataconfig_t->DFSEL;
-    uint8 ChipSelect = dataconfig_t->CSNR;
-
-/* USER CODE BEGIN (10) */
-/* USER CODE END */
-    while(blocksize != 0U)
-    {
-        if((spi->FLG & 0x000000FFU) !=0U)
-        {
-           break;
-        }
-
-        if(blocksize == 1U)
-        {
-           Chip_Select_Hold = 0U;
-        }
-        /*SAFETYMCUSW 45 D MR:21.1 <APPROVED> "Valid non NULL input parameters are only allowed in this driver" */
-        Tx_Data = *srcbuff;
-
-        spi->DAT1 =  ((uint32)DataFormat << 24U) |
-                     ((uint32)ChipSelect << 16U) |
-                     (WDelay)           |
-                     (Chip_Select_Hold) |
-                     (uint32)Tx_Data;
-        /*SAFETYMCUSW 567 S MR:17.1,17.4 <APPROVED> "Pointer increment needed" */
-        srcbuff++;
-        /*SAFETYMCUSW 28 D MR:NA <APPROVED> "Hardware status bit read check" */
-        while((spi->FLG & 0x00000100U) != 0x00000100U)
-        {
-        } /* Wait */
-        SpiBuf = spi->BUF;
-
-        blocksize--;
-    }
-
-/* USER CODE BEGIN (11) */
-/* USER CODE END */
-
-    return (spi->FLG & 0xFFU);
-}
-
-
-/** @fn void spiSendData(spiBASE_t *spi, spiDAT1_t *dataconfig_t, uint32 blocksize, uint16 * srcbuff)
-*   @brief Transmits Data using interrupt method
-*   @param[in] spi           - Spi module base address
-*   @param[in] dataconfig_t    - Spi DAT1 register configuration
-*   @param[in] blocksize    - number of data
-*   @param[in] srcbuff        - Pointer to the source data ( 16 bit).
-*
-*   @return flag register value.
-*
-*   This function transmits blocksize number of data from source buffer using interrupt method.
-*/
-/* SourceId : SPI_SourceId_006 */
-/* DesignId : SPI_DesignId_006 */
-/* Requirements : HL_SR132 */
-void spiSendData(spiBASE_t *spi, spiDAT1_t *dataconfig_t, uint32 blocksize, uint16 * srcbuff)
-{
-        uint32 index = (spi == spiREG1) ? 0U :((spi==spiREG2) ? 1U : ((spi==spiREG3) ? 2U:((spi==spiREG4) ? 3U:4U)));
-
-/* USER CODE BEGIN (12) */
-/* USER CODE END */
-
-     g_spiPacket_t[index].tx_length = blocksize;
-     g_spiPacket_t[index].txdata_ptr   = srcbuff;
-     g_spiPacket_t[index].g_spiDataFormat = *dataconfig_t;
-     g_spiPacket_t[index].tx_data_status = SPI_PENDING;
-
-     spi->INT0 |= 0x0200U;
-
-/* USER CODE BEGIN (13) */
-/* USER CODE END */
-}
-
-
-/** @fn uint32 spiTransmitAndReceiveData(spiBASE_t *spi, spiDAT1_t *dataconfig_t, uint32 blocksize, uint16 * srcbuff, uint16 * destbuff)
-*   @brief Transmits and Receive Data using polling method
-*   @param[in] spi           - Spi module base address
-*   @param[in] dataconfig_t    - Spi DAT1 register configuration
-*   @param[in] blocksize    - number of data
-*   @param[in] srcbuff        - Pointer to the source data ( 16 bit).
-*   @param[in] destbuff        - Pointer to the destination data ( 16 bit).
-*
-*   @return flag register value.
-*
-*   This function transmits and receives blocksize number of data from source buffer using polling method.
-*/
-/* SourceId : SPI_SourceId_007 */
-/* DesignId : SPI_DesignId_009 */
-/* Requirements : HL_SR135 */
-uint32 spiTransmitAndReceiveData(spiBASE_t *spi, spiDAT1_t *dataconfig_t, uint32 blocksize, uint16 * srcbuff, uint16 * destbuff)
-{
-    uint16 Tx_Data;
-    uint32 Chip_Select_Hold = (dataconfig_t->CS_HOLD) ? 0x10000000U : 0U;
-    uint32 WDelay = (dataconfig_t->WDEL) ? 0x04000000U : 0U;
-    SPIDATAFMT_t DataFormat = dataconfig_t->DFSEL;
-    uint8 ChipSelect = dataconfig_t->CSNR;
-
-/* USER CODE BEGIN (14) */
-/* USER CODE END */
-    while(blocksize != 0U)
-    {
-        if((spi->FLG & 0x000000FFU) != 0U)
-        {
-           break;
-        }
-
-        if(blocksize == 1U)
-        {
-           Chip_Select_Hold = 0U;
-        }
-        /*SAFETYMCUSW 45 D MR:21.1 <APPROVED> "Valid non NULL input parameters are only allowed in this driver" */
-        Tx_Data = *srcbuff;
-
-        spi->DAT1 =((uint32)DataFormat << 24U) |
-                   ((uint32)ChipSelect << 16U) |
-                   (WDelay)           |
-                   (Chip_Select_Hold) |
-                   (uint32)Tx_Data;
-        /*SAFETYMCUSW 567 S MR:17.1,17.4 <APPROVED> "Pointer increment needed" */
-        srcbuff++;
-        /*SAFETYMCUSW 28 D MR:NA <APPROVED> "Hardware status bit read check" */
-        while((spi->FLG & 0x00000100U) != 0x00000100U)
-        {
-        } /* Wait */
-        /*SAFETYMCUSW 45 D MR:21.1 <APPROVED> "Valid non NULL input parameters are only allowed in this driver" */
-        *destbuff = (uint16)spi->BUF;
-        /*SAFETYMCUSW 567 S MR:17.1,17.4 <APPROVED> "Pointer increment needed" */
-        destbuff++;
-
-        blocksize--;
-    }
-
-/* USER CODE BEGIN (15) */
-/* USER CODE END */
-
-    return (spi->FLG & 0xFFU);
-}
-
-/* USER CODE BEGIN (16) */
-/* USER CODE END */
-
-/** @fn void spiSendAndGetData(spiBASE_t *spi, spiDAT1_t *dataconfig_t, uint32 blocksize, uint16 * srcbuff, uint16 * destbuff)
-*   @brief Initiate SPI Transmits and receive Data using Interrupt mode.
-*   @param[in] spi           - Spi module base address
-*   @param[in] dataconfig_t    - Spi DAT1 register configuration
-*   @param[in] blocksize    - number of data
-*   @param[in] srcbuff        - Pointer to the source data ( 16 bit).
-*   @param[in] destbuff        - Pointer to the destination data ( 16 bit).
-*
-*   Initiate SPI Transmits and receive Data using Interrupt mode..
-*/
-/* SourceId : SPI_SourceId_008 */
-/* DesignId : SPI_DesignId_010 */
-/* Requirements : HL_SR136 */
-void spiSendAndGetData(spiBASE_t *spi, spiDAT1_t *dataconfig_t, uint32 blocksize, uint16 * srcbuff, uint16 * destbuff)
-{
-
-/* USER CODE BEGIN (17) */
-/* USER CODE END */
-
-    uint32 index = (spi == spiREG1) ? 0U :((spi==spiREG2) ? 1U : ((spi==spiREG3) ? 2U:((spi==spiREG4) ? 3U:4U)));
-
-    g_spiPacket_t[index].tx_length       = blocksize;
-    g_spiPacket_t[index].rx_length       = blocksize;
-    g_spiPacket_t[index].txdata_ptr      = srcbuff;
-    g_spiPacket_t[index].rxdata_ptr      = destbuff;
-    g_spiPacket_t[index].g_spiDataFormat = *dataconfig_t;
-    g_spiPacket_t[index].tx_data_status  = SPI_PENDING;
-    g_spiPacket_t[index].rx_data_status  = SPI_PENDING;
-
-    spi->INT0 |= 0x0300U;
-
-/* USER CODE BEGIN (18) */
-/* USER CODE END */
-}
-
-/** @fn SpiDataStatus_t SpiTxStatus(spiBASE_t *spi)
-*   @brief Get the status of the SPI Transmit data block.
-*   @param[in] spi           - Spi module base address
-*
-*   @return Spi Transmit block data status.
-*
-*   Get the status of the SPI Transmit data block.
-*/
-/* SourceId : SPI_SourceId_009 */
-/* DesignId : SPI_DesignId_013 */
-/* Requirements : HL_SR139 */
-SpiDataStatus_t SpiTxStatus(spiBASE_t *spi)
-{
-
-/* USER CODE BEGIN (19) */
-/* USER CODE END */
-
-    uint32 index = (spi == spiREG1) ? 0U :((spi==spiREG2) ? 1U : ((spi==spiREG3) ? 2U:((spi==spiREG4) ? 3U:4U)));
-    return(g_spiPacket_t[index].tx_data_status);
-}
-
-/* USER CODE BEGIN (20) */
-/* USER CODE END */
-
-/** @fn SpiDataStatus_t SpiRxStatus(spiBASE_t *spi)
-*   @brief Get the status of the SPI Receive data block.
-*   @param[in] spi           - Spi module base address
-*
-*   @return Spi Receive block data status.
-*
-*   Get the status of the SPI Receive data block.
-*/
-/* SourceId : SPI_SourceId_010 */
-/* DesignId : SPI_DesignId_014 */
-/* Requirements : HL_SR140 */
-SpiDataStatus_t SpiRxStatus(spiBASE_t *spi)
-{
-
-/* USER CODE BEGIN (21) */
-/* USER CODE END */
-
-    uint32 index = (spi == spiREG1) ? 0U :((spi==spiREG2) ? 1U : ((spi==spiREG3) ? 2U:((spi==spiREG4) ? 3U:4U)));
-    return(g_spiPacket_t[index].rx_data_status);
-}
-
-/* USER CODE BEGIN (22) */
-/* USER CODE END */
-
-/** @fn void spiEnableLoopback(spiBASE_t *spi, loopBackType_t Loopbacktype)
-*   @brief Enable Loopback mode for self test
-*   @param[in] spi        - spi module base address
-*   @param[in] Loopbacktype  - Digital or Analog
-*
-*   This function enables the Loopback mode for self test.
-*/
-/* SourceId : SPI_SourceId_011 */
-/* DesignId : SPI_DesignId_011 */
-/* Requirements : HL_SR137 */
-void spiEnableLoopback(spiBASE_t *spi, loopBackType_t Loopbacktype)
-{
-/* USER CODE BEGIN (23) */
-/* USER CODE END */
-
-    /* Clear Loopback incase enabled already */
-    spi->IOLPKTSTCR = 0U;
-
-    /* Enable Loopback either in Analog or Digital Mode */
-    spi->IOLPKTSTCR = (uint32)0x00000A00U
-                    | (uint32)((uint32)Loopbacktype << 1U);
-
-/* USER CODE BEGIN (24) */
-/* USER CODE END */
-}
-
-/* USER CODE BEGIN (25) */
-/* USER CODE END */
-
-/** @fn void spiDisableLoopback(spiBASE_t *spi)
-*   @brief Enable Loopback mode for self test
-*   @param[in] spi        - spi module base address
-*
-*   This function disable the Loopback mode.
-*/
-/* SourceId : SPI_SourceId_012 */
-/* DesignId : SPI_DesignId_012 */
-/* Requirements : HL_SR138 */
-void spiDisableLoopback(spiBASE_t *spi)
-{
-/* USER CODE BEGIN (26) */
-/* USER CODE END */
-
-    /* Disable Loopback Mode */
-    spi->IOLPKTSTCR = 0x00000500U;
-
-/* USER CODE BEGIN (27) */
-/* USER CODE END */
-}
-
-/* USER CODE BEGIN (28) */
-/* USER CODE END */
-
-/** @fn spiEnableNotification(spiBASE_t *spi, uint32 flags)
-*   @brief Enable interrupts
-*   @param[in] spi   - spi module base address
-*   @param[in] flags - Interrupts to be enabled, can be ored value of:
-*/
-/* SourceId : SPI_SourceId_013 */
-/* DesignId : SPI_DesignId_003 */
-/* Requirements : HL_SR129 */
-void spiEnableNotification(spiBASE_t *spi, uint32 flags)
-{
-/* USER CODE BEGIN (29) */
-/* USER CODE END */
-
-    spi->INT0 = (spi->INT0 & 0xFFFF0000U) | flags;
-
-/* USER CODE BEGIN (30) */
-/* USER CODE END */
-}
-
-/* USER CODE BEGIN (31) */
-/* USER CODE END */
-
-/** @fn spiDisableNotification(spiBASE_t *spi, uint32 flags)
-*   @brief Enable interrupts
-*   @param[in] spi   - spi module base address
-*   @param[in] flags - Interrupts to be enabled, can be ored value of:
-*/
-/* SourceId : SPI_SourceId_014 */
-/* DesignId : SPI_DesignId_004 */
-/* Requirements : HL_SR130 */
-void spiDisableNotification(spiBASE_t *spi, uint32 flags)
-{
-/* USER CODE BEGIN (32) */
-/* USER CODE END */
-
-    spi->INT0 = (spi->INT0 & (~(flags)));
-
-/* USER CODE BEGIN (33) */
-/* USER CODE END */
-}
-
-/** @fn void spi1GetConfigValue(spi_config_reg_t *config_reg, config_value_type_t type)
-*   @brief Get the initial or current values of the configuration registers
-*
-*    @param[in] *config_reg: pointer to the struct to which the initial or current
-*                           value of the configuration registers need to be stored
-*    @param[in] type:     whether initial or current value of the configuration registers need to be stored
-*                        - InitialValue: initial value of the configuration registers will be stored
-*                                       in the struct pointed by config_reg
-*                        - CurrentValue: initial value of the configuration registers will be stored
-*                                       in the struct pointed by config_reg
-*
-*   This function will copy the initial or current value (depending on the parameter 'type')
-*   of the configuration registers to the struct pointed by config_reg
-*
-*/
-/* SourceId : SPI_SourceId_015 */
-/* DesignId : SPI_DesignId_015 */
-/* Requirements : HL_SR144 */
-void spi1GetConfigValue(spi_config_reg_t *config_reg, config_value_type_t type)
-{
-    if (type == InitialValue)
-    {
-        config_reg->CONFIG_GCR1  = SPI1_GCR1_CONFIGVALUE;
-        config_reg->CONFIG_INT0  = SPI1_INT0_CONFIGVALUE;
-        config_reg->CONFIG_LVL   = SPI1_LVL_CONFIGVALUE;
-        config_reg->CONFIG_PC0   = SPI1_PC0_CONFIGVALUE;
-        config_reg->CONFIG_PC1   = SPI1_PC1_CONFIGVALUE;
-        config_reg->CONFIG_PC6   = SPI1_PC6_CONFIGVALUE;
-        config_reg->CONFIG_PC7   = SPI1_PC7_CONFIGVALUE;
-        config_reg->CONFIG_PC8   = SPI1_PC8_CONFIGVALUE;
-        config_reg->CONFIG_DELAY = SPI1_DELAY_CONFIGVALUE;
-        config_reg->CONFIG_FMT0  = SPI1_FMT0_CONFIGVALUE;
-        config_reg->CONFIG_FMT1  = SPI1_FMT1_CONFIGVALUE;
-        config_reg->CONFIG_FMT2  = SPI1_FMT2_CONFIGVALUE;
-        config_reg->CONFIG_FMT3  = SPI1_FMT3_CONFIGVALUE;
-    }
-    else
-    {
-    /*SAFETYMCUSW 134 S MR:12.2 <APPROVED> "LDRA Tool issue" */
-        config_reg->CONFIG_GCR1  = spiREG1->GCR1;
-        config_reg->CONFIG_INT0  = spiREG1->INT0;
-        config_reg->CONFIG_LVL   = spiREG1->LVL;
-        config_reg->CONFIG_PC0   = spiREG1->PC0;
-        config_reg->CONFIG_PC1   = spiREG1->PC1;
-        config_reg->CONFIG_PC6   = spiREG1->PC6;
-        config_reg->CONFIG_PC7   = spiREG1->PC7;
-        config_reg->CONFIG_PC8   = spiREG1->PC8;
-        config_reg->CONFIG_DELAY = spiREG1->DELAY ;
-        config_reg->CONFIG_FMT0  = spiREG1->FMT0;
-        config_reg->CONFIG_FMT1  = spiREG1->FMT1;
-        config_reg->CONFIG_FMT2  = spiREG1->FMT2;
-        config_reg->CONFIG_FMT3  = spiREG1->FMT3;
-    }
-}
-
-
-/** @fn void spi3GetConfigValue(spi_config_reg_t *config_reg, config_value_type_t type)
-*   @brief Get the initial or current values of the configuration registers
-*
-*    @param[in] *config_reg: pointer to the struct to which the initial or current
-*                           value of the configuration registers need to be stored
-*    @param[in] type:     whether initial or current value of the configuration registers need to be stored
-*                        - InitialValue: initial value of the configuration registers will be stored
-*                                       in the struct pointed by config_reg
-*                        - CurrentValue: initial value of the configuration registers will be stored
-*                                       in the struct pointed by config_reg
-*
-*   This function will copy the initial or current value (depending on the parameter 'type')
-*   of the configuration registers to the struct pointed by config_reg
-*
-*/
-/* SourceId : SPI_SourceId_017 */
-/* DesignId : SPI_DesignId_015 */
-/* Requirements : HL_SR144 */
-void spi3GetConfigValue(spi_config_reg_t *config_reg, config_value_type_t type)
-{
-    if (type == InitialValue)
-    {
-        config_reg->CONFIG_GCR1  = SPI3_GCR1_CONFIGVALUE;
-        config_reg->CONFIG_INT0  = SPI3_INT0_CONFIGVALUE;
-        config_reg->CONFIG_LVL   = SPI3_LVL_CONFIGVALUE;
-        config_reg->CONFIG_PC0   = SPI3_PC0_CONFIGVALUE;
-        config_reg->CONFIG_PC1   = SPI3_PC1_CONFIGVALUE;
-        config_reg->CONFIG_PC6   = SPI3_PC6_CONFIGVALUE;
-        config_reg->CONFIG_PC7   = SPI3_PC7_CONFIGVALUE;
-        config_reg->CONFIG_PC8   = SPI3_PC8_CONFIGVALUE;
-        config_reg->CONFIG_DELAY = SPI3_DELAY_CONFIGVALUE;
-        config_reg->CONFIG_FMT0  = SPI3_FMT0_CONFIGVALUE;
-        config_reg->CONFIG_FMT1  = SPI3_FMT1_CONFIGVALUE;
-        config_reg->CONFIG_FMT2  = SPI3_FMT2_CONFIGVALUE;
-        config_reg->CONFIG_FMT3  = SPI3_FMT3_CONFIGVALUE;
-    }
-    else
-    {
-    /*SAFETYMCUSW 134 S MR:12.2 <APPROVED> "LDRA Tool issue" */
-        config_reg->CONFIG_GCR1  = spiREG3->GCR1;
-        config_reg->CONFIG_INT0  = spiREG3->INT0;
-        config_reg->CONFIG_LVL   = spiREG3->LVL;
-        config_reg->CONFIG_PC0   = spiREG3->PC0;
-        config_reg->CONFIG_PC1   = spiREG3->PC1;
-        config_reg->CONFIG_PC6   = spiREG3->PC6;
-        config_reg->CONFIG_PC7   = spiREG3->PC7;
-        config_reg->CONFIG_PC8   = spiREG3->PC8;
-        config_reg->CONFIG_DELAY = spiREG3->DELAY ;
-        config_reg->CONFIG_FMT0  = spiREG3->FMT0;
-        config_reg->CONFIG_FMT1  = spiREG3->FMT1;
-        config_reg->CONFIG_FMT2  = spiREG3->FMT2;
-        config_reg->CONFIG_FMT3  = spiREG3->FMT3;
-    }
-}
-
-/** @fn void spi4GetConfigValue(spi_config_reg_t *config_reg, config_value_type_t type)
-*   @brief Get the initial or current values of the configuration registers
-*
-*    @param[in] *config_reg: pointer to the struct to which the initial or current
-*                           value of the configuration registers need to be stored
-*    @param[in] type:     whether initial or current value of the configuration registers need to be stored
-*                        - InitialValue: initial value of the configuration registers will be stored
-*                                       in the struct pointed by config_reg
-*                        - CurrentValue: initial value of the configuration registers will be stored
-*                                       in the struct pointed by config_reg
-*
-*   This function will copy the initial or current value (depending on the parameter 'type')
-*   of the configuration registers to the struct pointed by config_reg
-*
-*/
-/* SourceId : SPI_SourceId_018 */
-/* DesignId : SPI_DesignId_015 */
-/* Requirements : HL_SR144 */
-void spi4GetConfigValue(spi_config_reg_t *config_reg, config_value_type_t type)
-{
-    if (type == InitialValue)
-    {
-        config_reg->CONFIG_GCR1  = SPI4_GCR1_CONFIGVALUE;
-        config_reg->CONFIG_INT0  = SPI4_INT0_CONFIGVALUE;
-        config_reg->CONFIG_LVL   = SPI4_LVL_CONFIGVALUE;
-        config_reg->CONFIG_PC0   = SPI4_PC0_CONFIGVALUE;
-        config_reg->CONFIG_PC1   = SPI4_PC1_CONFIGVALUE;
-        config_reg->CONFIG_PC6   = SPI4_PC6_CONFIGVALUE;
-        config_reg->CONFIG_PC7   = SPI4_PC7_CONFIGVALUE;
-        config_reg->CONFIG_PC8   = SPI4_PC8_CONFIGVALUE;
-        config_reg->CONFIG_DELAY = SPI4_DELAY_CONFIGVALUE;
-        config_reg->CONFIG_FMT0  = SPI4_FMT0_CONFIGVALUE;
-        config_reg->CONFIG_FMT1  = SPI4_FMT1_CONFIGVALUE;
-        config_reg->CONFIG_FMT2  = SPI4_FMT2_CONFIGVALUE;
-        config_reg->CONFIG_FMT3  = SPI4_FMT3_CONFIGVALUE;
-    }
-    else
-    {
-    /*SAFETYMCUSW 134 S MR:12.2 <APPROVED> "LDRA Tool issue" */
-        config_reg->CONFIG_GCR1  = spiREG4->GCR1;
-        config_reg->CONFIG_INT0  = spiREG4->INT0;
-        config_reg->CONFIG_LVL   = spiREG4->LVL;
-        config_reg->CONFIG_PC0   = spiREG4->PC0;
-        config_reg->CONFIG_PC1   = spiREG4->PC1;
-        config_reg->CONFIG_PC6   = spiREG4->PC6;
-        config_reg->CONFIG_PC7   = spiREG4->PC7;
-        config_reg->CONFIG_PC8   = spiREG4->PC8;
-        config_reg->CONFIG_DELAY = spiREG4->DELAY ;
-        config_reg->CONFIG_FMT0  = spiREG4->FMT0;
-        config_reg->CONFIG_FMT1  = spiREG4->FMT1;
-        config_reg->CONFIG_FMT2  = spiREG4->FMT2;
-        config_reg->CONFIG_FMT3  = spiREG4->FMT3;
-    }
-}
-
-
-
-
-
-
-
-
-
-
-
-
->>>>>>> a3a8540f
+/** @file spi.c
+*   @brief SPI Driver Implementation File
+*   @date 11-Dec-2018
+*   @version 04.07.01
+*/
+
+/* 
+* Copyright (C) 2009-2018 Texas Instruments Incorporated - www.ti.com 
+* 
+* 
+*  Redistribution and use in source and binary forms, with or without 
+*  modification, are permitted provided that the following conditions 
+*  are met:
+*
+*    Redistributions of source code must retain the above copyright 
+*    notice, this list of conditions and the following disclaimer.
+*
+*    Redistributions in binary form must reproduce the above copyright
+*    notice, this list of conditions and the following disclaimer in the 
+*    documentation and/or other materials provided with the   
+*    distribution.
+*
+*    Neither the name of Texas Instruments Incorporated nor the names of
+*    its contributors may be used to endorse or promote products derived
+*    from this software without specific prior written permission.
+*
+*  THIS SOFTWARE IS PROVIDED BY THE COPYRIGHT HOLDERS AND CONTRIBUTORS 
+*  "AS IS" AND ANY EXPRESS OR IMPLIED WARRANTIES, INCLUDING, BUT NOT 
+*  LIMITED TO, THE IMPLIED WARRANTIES OF MERCHANTABILITY AND FITNESS FOR
+*  A PARTICULAR PURPOSE ARE DISCLAIMED. IN NO EVENT SHALL THE COPYRIGHT 
+*  OWNER OR CONTRIBUTORS BE LIABLE FOR ANY DIRECT, INDIRECT, INCIDENTAL, 
+*  SPECIAL, EXEMPLARY, OR CONSEQUENTIAL DAMAGES (INCLUDING, BUT NOT 
+*  LIMITED TO, PROCUREMENT OF SUBSTITUTE GOODS OR SERVICES; LOSS OF USE,
+*  DATA, OR PROFITS; OR BUSINESS INTERRUPTION) HOWEVER CAUSED AND ON ANY
+*  THEORY OF LIABILITY, WHETHER IN CONTRACT, STRICT LIABILITY, OR TORT 
+*  (INCLUDING NEGLIGENCE OR OTHERWISE) ARISING IN ANY WAY OUT OF THE USE 
+*  OF THIS SOFTWARE, EVEN IF ADVISED OF THE POSSIBILITY OF SUCH DAMAGE.
+*
+*/
+
+/* USER CODE BEGIN (0) */
+/* USER CODE END */
+
+#include "spi.h"
+#include "sys_vim.h"
+/* USER CODE BEGIN (1) */
+/* USER CODE END */
+
+/** @struct g_spiPacket
+*   @brief globals
+*
+*/
+static volatile struct g_spiPacket
+{
+    spiDAT1_t g_spiDataFormat;
+    uint32  tx_length;
+    uint32  rx_length;
+    uint16  * txdata_ptr;
+    uint16  * rxdata_ptr;
+    SpiDataStatus_t tx_data_status;
+    SpiDataStatus_t rx_data_status;
+} g_spiPacket_t[5U];
+
+/** @fn void spiInit(void)
+*   @brief Initializes the SPI Driver
+*
+*   This function initializes the SPI module.
+*/
+/* SourceId : SPI_SourceId_001 */
+/* DesignId : SPI_DesignId_001 */
+/* Requirements : HL_SR126 */
+void spiInit(void)
+{
+/* USER CODE BEGIN (2) */
+/* USER CODE END */
+
+    /** @b initialize @b SPI1 */
+
+    /** bring SPI out of reset */
+    spiREG1->GCR0 = 0U;
+    spiREG1->GCR0 = 1U;
+
+    /** SPI1 master mode and clock configuration */
+    spiREG1->GCR1 = (spiREG1->GCR1 & 0xFFFFFFFCU) | ((uint32)((uint32)1U << 1U)  /* CLOKMOD */
+                  | 1U);  /* MASTER */
+
+    /** SPI1 enable pin configuration */
+    spiREG1->INT0 = (spiREG1->INT0 & 0xFEFFFFFFU)| (uint32)((uint32)0U << 24U);  /* ENABLE HIGHZ */
+
+    /** - Delays */
+    spiREG1->DELAY = (uint32)((uint32)0U << 24U)  /* C2TDELAY */
+                   | (uint32)((uint32)0U << 16U)  /* T2CDELAY */
+                   | (uint32)((uint32)0U << 8U)   /* T2EDELAY */
+                   | (uint32)((uint32)0U << 0U);  /* C2EDELAY */
+
+    /** - Data Format 0 */
+    spiREG1->FMT0 = (uint32)((uint32)0U << 24U)  /* wdelay */
+                  | (uint32)((uint32)0U << 23U)  /* parity Polarity */
+                  | (uint32)((uint32)0U << 22U)  /* parity enable */
+                  | (uint32)((uint32)0U << 21U)  /* wait on enable */
+                  | (uint32)((uint32)0U << 20U)  /* shift direction */
+                  | (uint32)((uint32)1U << 17U)  /* clock polarity */
+                  | (uint32)((uint32)0U << 16U)  /* clock phase */
+                  | (uint32)((uint32)4U << 8U) /* baudrate prescale */
+                  | (uint32)((uint32)8U << 0U);  /* data word length */
+
+    /** - Data Format 1 */
+    spiREG1->FMT1 = (uint32)((uint32)0U << 24U)  /* wdelay */
+                  | (uint32)((uint32)0U << 23U)  /* parity Polarity */
+                  | (uint32)((uint32)0U << 22U)  /* parity enable */
+                  | (uint32)((uint32)0U << 21U)  /* wait on enable */
+                  | (uint32)((uint32)0U << 20U)  /* shift direction */
+                  | (uint32)((uint32)0U << 17U)  /* clock polarity */
+                  | (uint32)((uint32)0U << 16U)  /* clock phase */
+                  | (uint32)((uint32)109U << 8U) /* baudrate prescale */
+                  | (uint32)((uint32)13U << 0U);  /* data word length */
+
+    /** - Data Format 2 */
+    spiREG1->FMT2 = (uint32)((uint32)0U << 24U)  /* wdelay */
+                  | (uint32)((uint32)0U << 23U)  /* parity Polarity */
+                  | (uint32)((uint32)0U << 22U)  /* parity enable */
+                  | (uint32)((uint32)0U << 21U)  /* wait on enable */
+                  | (uint32)((uint32)0U << 20U)  /* shift direction */
+                  | (uint32)((uint32)1U << 17U)  /* clock polarity */
+                  | (uint32)((uint32)0U << 16U)  /* clock phase */
+                  | (uint32)((uint32)109U << 8U) /* baudrate prescale */
+                  | (uint32)((uint32)13U << 0U);  /* data word length */
+
+    /** - Data Format 3 */
+    spiREG1->FMT3 = (uint32)((uint32)0U << 24U)  /* wdelay */
+                  | (uint32)((uint32)0U << 23U)  /* parity Polarity */
+                  | (uint32)((uint32)0U << 22U)  /* parity enable */
+                  | (uint32)((uint32)0U << 21U)  /* wait on enable */
+                  | (uint32)((uint32)0U << 20U)  /* shift direction */
+                  | (uint32)((uint32)0U << 17U)  /* clock polarity */
+                  | (uint32)((uint32)0U << 16U)  /* clock phase */
+                  | (uint32)((uint32)109U << 8U) /* baudrate prescale */
+                  | (uint32)((uint32)16U << 0U);  /* data word length */
+
+    /** - set interrupt levels */
+    spiREG1->LVL = (uint32)((uint32)0U << 9U)  /* TXINT */
+                 | (uint32)((uint32)0U << 8U)  /* RXINT */
+                 | (uint32)((uint32)0U << 6U)  /* OVRNINT */
+                 | (uint32)((uint32)0U << 4U)  /* BITERR */
+                 | (uint32)((uint32)0U << 3U)  /* DESYNC */
+                 | (uint32)((uint32)0U << 2U)  /* PARERR */
+                 | (uint32)((uint32)0U << 1U) /* TIMEOUT */
+                 | (uint32)((uint32)0U << 0U);  /* DLENERR */
+
+    /** - clear any pending interrupts */
+    spiREG1->FLG |= 0xFFFFU;
+
+    /** - enable interrupts */
+    spiREG1->INT0 = (spiREG1->INT0 & 0xFFFF0000U)
+                  | (uint32)((uint32)0U << 9U)  /* TXINT */
+                  | (uint32)((uint32)0U << 8U)  /* RXINT */
+                  | (uint32)((uint32)0U << 6U)  /* OVRNINT */
+                  | (uint32)((uint32)0U << 4U)  /* BITERR */
+                  | (uint32)((uint32)0U << 3U)  /* DESYNC */
+                  | (uint32)((uint32)0U << 2U)  /* PARERR */
+                  | (uint32)((uint32)0U << 1U) /* TIMEOUT */
+                  | (uint32)((uint32)0U << 0U);  /* DLENERR */
+
+    /** @b initialize @b SPI1 @b Port */
+
+    /** - SPI1 Port output values */
+    spiREG1->PC3 =    (uint32)((uint32)1U << 0U)  /* SCS[0] */
+                    | (uint32)((uint32)1U << 1U)  /* SCS[1] */
+                    | (uint32)((uint32)1U << 2U)  /* SCS[2] */
+                    | (uint32)((uint32)1U << 3U)  /* SCS[3] */
+                    | (uint32)((uint32)1U << 4U)  /* SCS[4] */
+                    | (uint32)((uint32)1U << 5U)  /* SCS[5] */
+                    | (uint32)((uint32)0U << 8U)  /* ENA */
+                    | (uint32)((uint32)0U << 9U)  /* CLK */
+                    | (uint32)((uint32)0U << 10U)  /* SIMO[0] */
+                    | (uint32)((uint32)0U << 11U)  /* SOMI[0] */
+                    | (uint32)((uint32)0U << 17U)  /* SIMO[1] */
+                    | (uint32)((uint32)0U << 25U); /* SOMI[1] */
+
+    /** - SPI1 Port direction */
+    spiREG1->PC1  =   (uint32)((uint32)1U << 0U)  /* SCS[0] */
+                    | (uint32)((uint32)1U << 1U)  /* SCS[1] */
+                    | (uint32)((uint32)1U << 2U)  /* SCS[2] */
+                    | (uint32)((uint32)1U << 3U)  /* SCS[3] */
+                    | (uint32)((uint32)1U << 4U)  /* SCS[4] */
+                    | (uint32)((uint32)1U << 5U)  /* SCS[5] */
+                    | (uint32)((uint32)0U << 8U)  /* ENA */
+                    | (uint32)((uint32)1U << 9U)  /* CLK */
+                    | (uint32)((uint32)1U << 10U)  /* SIMO[0] */
+                    | (uint32)((uint32)0U << 11U)  /* SOMI[0] */
+                    | (uint32)((uint32)0U << 17U)  /* SIMO[1] */
+                    | (uint32)((uint32)0U << 25U); /* SOMI[1] */
+
+    /** - SPI1 Port open drain enable */
+    spiREG1->PC6  =   (uint32)((uint32)0U << 0U)  /* SCS[0] */
+                    | (uint32)((uint32)0U << 1U)  /* SCS[1] */
+                    | (uint32)((uint32)0U << 2U)  /* SCS[2] */
+                    | (uint32)((uint32)0U << 3U)  /* SCS[3] */
+                    | (uint32)((uint32)0U << 4U)  /* SCS[4] */
+                    | (uint32)((uint32)0U << 5U)  /* SCS[5] */
+                    | (uint32)((uint32)0U << 8U)  /* ENA */
+                    | (uint32)((uint32)0U << 9U)  /* CLK */
+                    | (uint32)((uint32)0U << 10U)  /* SIMO[0] */
+                    | (uint32)((uint32)0U << 11U)  /* SOMI[0] */
+                    | (uint32)((uint32)0U << 17U)  /* SIMO[1] */
+                    | (uint32)((uint32)0U << 25U); /* SOMI[1] */
+
+    /** - SPI1 Port pullup / pulldown selection */
+    spiREG1->PC8  =   (uint32)((uint32)1U << 0U)  /* SCS[0] */
+                    | (uint32)((uint32)1U << 1U)  /* SCS[1] */
+                    | (uint32)((uint32)1U << 2U)  /* SCS[2] */
+                    | (uint32)((uint32)1U << 3U)  /* SCS[3] */
+                    | (uint32)((uint32)1U << 4U)  /* SCS[4] */
+                    | (uint32)((uint32)1U << 5U)  /* SCS[5] */
+                    | (uint32)((uint32)1U << 8U)  /* ENA */
+                    | (uint32)((uint32)1U << 9U)  /* CLK */
+                    | (uint32)((uint32)1U << 10U)  /* SIMO[0] */
+                    | (uint32)((uint32)1U << 11U)  /* SOMI[0] */
+                    | (uint32)((uint32)1U << 17U)  /* SIMO[1] */
+                    | (uint32)((uint32)1U << 25U); /* SOMI[1] */
+
+    /** - SPI1 Port pullup / pulldown enable*/
+    spiREG1->PC7  =   (uint32)((uint32)0U << 0U)  /* SCS[0] */
+                    | (uint32)((uint32)0U << 1U)  /* SCS[1] */
+                    | (uint32)((uint32)0U << 2U)  /* SCS[2] */
+                    | (uint32)((uint32)0U << 3U)  /* SCS[3] */
+                    | (uint32)((uint32)0U << 4U)  /* SCS[4] */
+                    | (uint32)((uint32)0U << 5U)  /* SCS[5] */
+                    | (uint32)((uint32)0U << 8U)  /* ENA */
+                    | (uint32)((uint32)0U << 9U)  /* CLK */
+                    | (uint32)((uint32)0U << 10U)  /* SIMO[0] */
+                    | (uint32)((uint32)0U << 11U)  /* SOMI[0] */
+                    | (uint32)((uint32)0U << 17U)  /* SIMO[1] */
+                    | (uint32)((uint32)0U << 25U); /* SOMI[1] */
+
+    /* SPI1 set all pins to functional */
+    spiREG1->PC0  =   (uint32)((uint32)0U << 0U)  /* SCS[0] */
+                    | (uint32)((uint32)0U << 1U)  /* SCS[1] */
+                    | (uint32)((uint32)0U << 2U)  /* SCS[2] */
+                    | (uint32)((uint32)0U << 3U)  /* SCS[3] */
+                    | (uint32)((uint32)0U << 4U)  /* SCS[4] */
+                    | (uint32)((uint32)0U << 5U)  /* SCS[5] */
+                    | (uint32)((uint32)0U << 8U)  /* ENA */
+                    | (uint32)((uint32)1U << 9U)  /* CLK */
+                    | (uint32)((uint32)1U << 10U)  /* SIMO[0] */
+                    | (uint32)((uint32)1U << 11U)  /* SOMI[0] */
+                    | (uint32)((uint32)1U << 17U)  /* SIMO[1] */
+                    | (uint32)((uint32)1U << 25U); /* SOMI[1] */
+
+    /** - Initialize TX and RX data buffer Status */
+    g_spiPacket_t[0U].tx_data_status  = SPI_READY;
+    g_spiPacket_t[0U].rx_data_status  = SPI_READY;
+
+    /** - Finally start SPI1 */
+    spiREG1->GCR1 = (spiREG1->GCR1 & 0xFEFFFFFFU) | 0x01000000U;
+
+
+
+    /** @b initialize @b SPI3 */
+
+    /** bring SPI out of reset */
+    spiREG3->GCR0 = 0U;
+    spiREG3->GCR0 = 1U;
+
+    /** SPI3 master mode and clock configuration */
+    spiREG3->GCR1 = (spiREG3->GCR1 & 0xFFFFFFFCU) | ((uint32)((uint32)1U << 1U)  /* CLOKMOD */
+                  | 1U);  /* MASTER */
+
+    /** SPI3 enable pin configuration */
+    spiREG3->INT0 = (spiREG3->INT0 & 0xFEFFFFFFU) | (uint32)((uint32)0U << 24U);  /* ENABLE HIGHZ */
+
+    /** - Delays */
+    spiREG3->DELAY = (uint32)((uint32)0U << 24U)  /* C2TDELAY */
+                   | (uint32)((uint32)0U << 16U)  /* T2CDELAY */
+                   | (uint32)((uint32)0U << 8U)   /* T2EDELAY */
+                   | (uint32)((uint32)0U << 0U);  /* C2EDELAY */
+
+    /** - Data Format 0 */
+    spiREG3->FMT0 = (uint32)((uint32)0U << 24U)  /* wdelay */
+                  | (uint32)((uint32)0U << 23U)  /* parity Polarity */
+                  | (uint32)((uint32)0U << 22U)  /* parity enable */
+                  | (uint32)((uint32)0U << 21U)  /* wait on enable */
+                  | (uint32)((uint32)0U << 20U)  /* shift direction */
+                  | (uint32)((uint32)1U << 17U)  /* clock polarity */
+                  | (uint32)((uint32)0U << 16U)  /* clock phase */
+                  | (uint32)((uint32)21U << 8U) /* baudrate prescale */
+                  | (uint32)((uint32)8U << 0U);  /* data word length */
+
+    /** - Data Format 1 */
+    spiREG3->FMT1 = (uint32)((uint32)0U << 24U)  /* wdelay */
+                  | (uint32)((uint32)0U << 23U)  /* parity Polarity */
+                  | (uint32)((uint32)0U << 22U)  /* parity enable */
+                  | (uint32)((uint32)0U << 21U)  /* wait on enable */
+                  | (uint32)((uint32)0U << 20U)  /* shift direction */
+                  | (uint32)((uint32)0U << 17U)  /* clock polarity */
+                  | (uint32)((uint32)1U << 16U)  /* clock phase */
+                  | (uint32)((uint32)21U << 8U) /* baudrate prescale */
+                  | (uint32)((uint32)16U << 0U);  /* data word length */
+
+    /** - Data Format 2 */
+    spiREG3->FMT2 = (uint32)((uint32)0U << 24U)  /* wdelay */
+                  | (uint32)((uint32)0U << 23U)  /* parity Polarity */
+                  | (uint32)((uint32)0U << 22U)  /* parity enable */
+                  | (uint32)((uint32)0U << 21U)  /* wait on enable */
+                  | (uint32)((uint32)0U << 20U)  /* shift direction */
+                  | (uint32)((uint32)0U << 17U)  /* clock polarity */
+                  | (uint32)((uint32)1U << 16U)  /* clock phase */
+                  | (uint32)((uint32)10U << 8U) /* baudrate prescale */
+                  | (uint32)((uint32)8U << 0U);  /* data word length */
+
+    /** - Data Format 3 */
+    spiREG3->FMT3 = (uint32)((uint32)0U << 24U)  /* wdelay */
+                  | (uint32)((uint32)0U << 23U)  /* parity Polarity */
+                  | (uint32)((uint32)0U << 22U)  /* parity enable */
+                  | (uint32)((uint32)0U << 21U)  /* wait on enable */
+                  | (uint32)((uint32)0U << 20U)  /* shift direction */
+                  | (uint32)((uint32)0U << 17U)  /* clock polarity */
+                  | (uint32)((uint32)1U << 16U)  /* clock phase */
+                  | (uint32)((uint32)10U << 8U) /* baudrate prescale */
+                  | (uint32)((uint32)16U << 0U);  /* data word length */
+
+    /** - set interrupt levels */
+    spiREG3->LVL = (uint32)((uint32)0U << 9U)  /* TXINT */
+                 | (uint32)((uint32)0U << 8U)  /* RXINT */
+                 | (uint32)((uint32)0U << 6U)  /* OVRNINT */
+                 | (uint32)((uint32)0U << 4U)  /* BITERR */
+                 | (uint32)((uint32)0U << 3U)  /* DESYNC */
+                 | (uint32)((uint32)0U << 2U)  /* PARERR */
+                 | (uint32)((uint32)0U << 1U) /* TIMEOUT */
+                 | (uint32)((uint32)0U << 0U);  /* DLENERR */
+
+    /** - clear any pending interrupts */
+    spiREG3->FLG |= 0xFFFFU;
+
+    /** - enable interrupts */
+    spiREG3->INT0 = (spiREG3->INT0 & 0xFFFF0000U)
+                  | (uint32)((uint32)0U << 9U)  /* TXINT */
+                  | (uint32)((uint32)0U << 8U)  /* RXINT */
+                  | (uint32)((uint32)0U << 6U)  /* OVRNINT */
+                  | (uint32)((uint32)0U << 4U)  /* BITERR */
+                  | (uint32)((uint32)0U << 3U)  /* DESYNC */
+                  | (uint32)((uint32)0U << 2U)  /* PARERR */
+                  | (uint32)((uint32)0U << 1U) /* TIMEOUT */
+                  | (uint32)((uint32)0U << 0U);  /* DLENERR */
+
+    /** @b initialize @b SPI3 @b Port */
+
+    /** - SPI3 Port output values */
+    spiREG3->PC3 =    (uint32)((uint32)1U << 0U)  /* SCS[0] */
+                    | (uint32)((uint32)1U << 1U)  /* SCS[1] */
+                    | (uint32)((uint32)1U << 2U)  /* SCS[2] */
+                    | (uint32)((uint32)1U << 3U)  /* SCS[3] */
+                    | (uint32)((uint32)0U << 4U)  /* SCS[4] */
+                    | (uint32)((uint32)1U << 5U)  /* SCS[5] */
+                    | (uint32)((uint32)0U << 8U)  /* ENA */
+                    | (uint32)((uint32)0U << 9U)  /* CLK */
+                    | (uint32)((uint32)0U << 10U)  /* SIMO */
+                    | (uint32)((uint32)0U << 11U); /* SOMI */
+
+    /** - SPI3 Port direction */
+    spiREG3->PC1  =   (uint32)((uint32)1U << 0U)  /* SCS[0] */
+                    | (uint32)((uint32)1U << 1U)  /* SCS[1] */
+                    | (uint32)((uint32)1U << 2U)  /* SCS[2] */
+                    | (uint32)((uint32)1U << 3U)  /* SCS[3] */
+                    | (uint32)((uint32)1U << 4U)  /* SCS[4] */
+                    | (uint32)((uint32)1U << 5U)  /* SCS[5] */
+                    | (uint32)((uint32)0U << 8U)  /* ENA */
+                    | (uint32)((uint32)1U << 9U)  /* CLK */
+                    | (uint32)((uint32)1U << 10U)  /* SIMO */
+                    | (uint32)((uint32)0U << 11U); /* SOMI */
+
+    /** - SPI3 Port open drain enable */
+    spiREG3->PC6  =   (uint32)((uint32)0U << 0U)  /* SCS[0] */
+                    | (uint32)((uint32)0U << 1U)  /* SCS[1] */
+                    | (uint32)((uint32)0U << 2U)  /* SCS[2] */
+                    | (uint32)((uint32)0U << 3U)  /* SCS[3] */
+                    | (uint32)((uint32)0U << 4U)  /* SCS[4] */
+                    | (uint32)((uint32)0U << 5U)  /* SCS[5] */
+                    | (uint32)((uint32)0U << 8U)  /* ENA */
+                    | (uint32)((uint32)0U << 9U)  /* CLK */
+                    | (uint32)((uint32)0U << 10U)  /* SIMO */
+                    | (uint32)((uint32)0U << 11U); /* SOMI */
+
+    /** - SPI3 Port pullup / pulldown selection */
+    spiREG3->PC8  =   (uint32)((uint32)1U << 0U)  /* SCS[0] */
+                    | (uint32)((uint32)1U << 1U)  /* SCS[1] */
+                    | (uint32)((uint32)1U << 2U)  /* SCS[2] */
+                    | (uint32)((uint32)1U << 3U)  /* SCS[3] */
+                    | (uint32)((uint32)1U << 4U)  /* SCS[4] */
+                    | (uint32)((uint32)1U << 5U)  /* SCS[5] */
+                    | (uint32)((uint32)1U << 8U)  /* ENA */
+                    | (uint32)((uint32)1U << 9U)  /* CLK */
+                    | (uint32)((uint32)1U << 10U)  /* SIMO */
+                    | (uint32)((uint32)1U << 11U); /* SOMI */
+
+    /** - SPI3 Port pullup / pulldown enable*/
+    spiREG3->PC7  =   (uint32)((uint32)0U << 0U)  /* SCS[0] */
+                    | (uint32)((uint32)0U << 1U)  /* SCS[1] */
+                    | (uint32)((uint32)0U << 2U)  /* SCS[2] */
+                    | (uint32)((uint32)0U << 3U)  /* SCS[3] */
+                    | (uint32)((uint32)1U << 4U)  /* SCS[4] */
+                    | (uint32)((uint32)0U << 5U)  /* SCS[5] */
+                    | (uint32)((uint32)0U << 8U)  /* ENA */
+                    | (uint32)((uint32)0U << 9U)  /* CLK */
+                    | (uint32)((uint32)0U << 10U)  /* SIMO */
+                    | (uint32)((uint32)0U << 11U); /* SOMI */
+
+    /* SPI3 set all pins to functional */
+    spiREG3->PC0  =   (uint32)((uint32)1U << 0U)  /* SCS[0] */
+                    | (uint32)((uint32)1U << 1U)  /* SCS[1] */
+                    | (uint32)((uint32)1U << 2U)  /* SCS[2] */
+                    | (uint32)((uint32)1U << 3U)  /* SCS[3] */
+                    | (uint32)((uint32)0U << 4U)  /* SCS[4] */
+                    | (uint32)((uint32)1U << 5U)  /* SCS[5] */
+                    | (uint32)((uint32)1U << 8U)  /* ENA */
+                    | (uint32)((uint32)1U << 9U)  /* CLK */
+                    | (uint32)((uint32)1U << 10U)  /* SIMO */
+                    | (uint32)((uint32)1U << 11U); /* SOMI */
+
+    /** - Initialize TX and RX data buffer Status */
+    g_spiPacket_t[2U].tx_data_status  = SPI_READY;
+    g_spiPacket_t[2U].rx_data_status  = SPI_READY;
+
+    /** - Finally start SPI3 */
+    spiREG3->GCR1 = (spiREG3->GCR1 & 0xFEFFFFFFU) | 0x01000000U;
+
+
+    /** @b initialize @b SPI4 */
+
+    /** bring SPI out of reset */
+    spiREG4->GCR0 = 0U;
+    spiREG4->GCR0 = 1U;
+
+    /** SPI4 master mode and clock configuration */
+    spiREG4->GCR1 = (spiREG4->GCR1 & 0xFFFFFFFCU) | ((uint32)((uint32)1U << 1U)  /* CLOKMOD */
+                  | 1U);  /* MASTER */
+
+    /** SPI4 enable pin configuration */
+    spiREG4->INT0 = (spiREG4->INT0 & 0xFEFFFFFFU) | (uint32)((uint32)0U << 24U);  /* ENABLE HIGHZ */
+
+    /** - Delays */
+    spiREG4->DELAY = (uint32)((uint32)0U << 24U)  /* C2TDELAY */
+                   | (uint32)((uint32)0U << 16U)  /* T2CDELAY */
+                   | (uint32)((uint32)0U << 8U)   /* T2EDELAY */
+                   | (uint32)((uint32)0U << 0U);  /* C2EDELAY */
+
+    /** - Data Format 0 */
+    spiREG4->FMT0 = (uint32)((uint32)0U << 24U)  /* wdelay */
+                  | (uint32)((uint32)0U << 23U)  /* parity Polarity */
+                  | (uint32)((uint32)0U << 22U)  /* parity enable */
+                  | (uint32)((uint32)0U << 21U)  /* wait on enable */
+                  | (uint32)((uint32)0U << 20U)  /* shift direction */
+                  | (uint32)((uint32)0U << 17U)  /* clock polarity */
+                  | (uint32)((uint32)0U << 16U)  /* clock phase */
+                  | (uint32)((uint32)109U << 8U) /* baudrate prescale */
+                  | (uint32)((uint32)16U << 0U);  /* data word length */
+
+    /** - Data Format 1 */
+    spiREG4->FMT1 = (uint32)((uint32)0U << 24U)  /* wdelay */
+                  | (uint32)((uint32)0U << 23U)  /* parity Polarity */
+                  | (uint32)((uint32)0U << 22U)  /* parity enable */
+                  | (uint32)((uint32)0U << 21U)  /* wait on enable */
+                  | (uint32)((uint32)0U << 20U)  /* shift direction */
+                  | (uint32)((uint32)0U << 17U)  /* clock polarity */
+                  | (uint32)((uint32)0U << 16U)  /* clock phase */
+                  | (uint32)((uint32)109U << 8U) /* baudrate prescale */
+                  | (uint32)((uint32)16U << 0U);  /* data word length */
+
+    /** - Data Format 2 */
+    spiREG4->FMT2 = (uint32)((uint32)0U << 24U)  /* wdelay */
+                  | (uint32)((uint32)0U << 23U)  /* parity Polarity */
+                  | (uint32)((uint32)0U << 22U)  /* parity enable */
+                  | (uint32)((uint32)0U << 21U)  /* wait on enable */
+                  | (uint32)((uint32)0U << 20U)  /* shift direction */
+                  | (uint32)((uint32)0U << 17U)  /* clock polarity */
+                  | (uint32)((uint32)0U << 16U)  /* clock phase */
+                  | (uint32)((uint32)109U << 8U) /* baudrate prescale */
+                  | (uint32)((uint32)16U << 0U);  /* data word length */
+
+    /** - Data Format 3 */
+    spiREG4->FMT3 = (uint32)((uint32)0U << 24U)  /* wdelay */
+                  | (uint32)((uint32)0U << 23U)  /* parity Polarity */
+                  | (uint32)((uint32)0U << 22U)  /* parity enable */
+                  | (uint32)((uint32)0U << 21U)  /* wait on enable */
+                  | (uint32)((uint32)0U << 20U)  /* shift direction */
+                  | (uint32)((uint32)0U << 17U)  /* clock polarity */
+                  | (uint32)((uint32)0U << 16U)  /* clock phase */
+                  | (uint32)((uint32)109U << 8U) /* baudrate prescale */
+                  | (uint32)((uint32)16U << 0U);  /* data word length */
+
+    /** - set interrupt levels */
+    spiREG4->LVL = (uint32)((uint32)0U << 9U)  /* TXINT */
+                 | (uint32)((uint32)0U << 8U)  /* RXINT */
+                 | (uint32)((uint32)0U << 6U)  /* OVRNINT */
+                 | (uint32)((uint32)0U << 4U)  /* BITERR */
+                 | (uint32)((uint32)0U << 3U)  /* DESYNC */
+                 | (uint32)((uint32)0U << 2U)  /* PARERR */
+                 | (uint32)((uint32)0U << 1U) /* TIMEOUT */
+                 | (uint32)((uint32)0U << 0U);  /* DLENERR */
+
+    /** - clear any pending interrupts */
+    spiREG4->FLG |= 0xFFFFU;
+
+    /** - enable interrupts */
+    spiREG4->INT0 = (spiREG4->INT0 & 0xFFFF0000U)
+                  | (uint32)((uint32)0U << 9U)  /* TXINT */
+                  | (uint32)((uint32)0U << 8U)  /* RXINT */
+                  | (uint32)((uint32)0U << 6U)  /* OVRNINT */
+                  | (uint32)((uint32)0U << 4U)  /* BITERR */
+                  | (uint32)((uint32)0U << 3U)  /* DESYNC */
+                  | (uint32)((uint32)0U << 2U)  /* PARERR */
+                  | (uint32)((uint32)0U << 1U) /* TIMEOUT */
+                  | (uint32)((uint32)0U << 0U);  /* DLENERR */
+
+    /** @b initialize @b SPI4 @b Port */
+
+    /** - SPI4 Port output values */
+    spiREG4->PC3 =    (uint32)((uint32)1U << 0U)  /* SCS[0] */
+                    | (uint32)((uint32)0U << 8U)  /* ENA */
+                    | (uint32)((uint32)0U << 9U)  /* CLK */
+                    | (uint32)((uint32)0U << 10U)  /* SIMO */
+                    | (uint32)((uint32)0U << 11U); /* SOMI */
+
+    /** - SPI4 Port direction */
+    spiREG4->PC1  =   (uint32)((uint32)1U << 0U)  /* SCS[0] */
+                    | (uint32)((uint32)0U << 8U)  /* ENA */
+                    | (uint32)((uint32)1U << 9U)  /* CLK */
+                    | (uint32)((uint32)1U << 10U)  /* SIMO */
+                    | (uint32)((uint32)0U << 11U); /* SOMI */
+
+    /** - SPI4 Port open drain enable */
+    spiREG4->PC6  =   (uint32)((uint32)0U << 0U)  /* SCS[0] */
+                    | (uint32)((uint32)0U << 8U)  /* ENA */
+                    | (uint32)((uint32)0U << 9U)  /* CLK */
+                    | (uint32)((uint32)0U << 10U)  /* SIMO */
+                    | (uint32)((uint32)0U << 11U); /* SOMI */
+
+    /** - SPI4 Port pullup / pulldown selection */
+    spiREG4->PC8  =   (uint32)((uint32)1U << 0U)  /* SCS[0] */
+                    | (uint32)((uint32)1U << 8U)  /* ENA */
+                    | (uint32)((uint32)1U << 9U)  /* CLK */
+                    | (uint32)((uint32)1U << 10U)  /* SIMO */
+                    | (uint32)((uint32)1U << 11U); /* SOMI */
+
+    /** - SPI4 Port pullup / pulldown enable*/
+    spiREG4->PC7  =   (uint32)((uint32)0U << 0U)  /* SCS[0] */
+                    | (uint32)((uint32)0U << 8U)  /* ENA */
+                    | (uint32)((uint32)0U << 9U)  /* CLK */
+                    | (uint32)((uint32)0U << 10U)  /* SIMO */
+                    | (uint32)((uint32)0U << 11U); /* SOMI */
+
+    /* SPI4 set all pins to functional */
+    spiREG4->PC0  =   (uint32)((uint32)1U << 0U)  /* SCS[0] */
+                    | (uint32)((uint32)1U << 8U)  /* ENA */
+                    | (uint32)((uint32)1U << 9U)  /* CLK */
+                    | (uint32)((uint32)1U << 10U)  /* SIMO */
+                    | (uint32)((uint32)1U << 11U); /* SOMI */
+
+    /** - Initialize TX and RX data buffer Status */
+    g_spiPacket_t[3U].tx_data_status  = SPI_READY;
+    g_spiPacket_t[3U].rx_data_status  = SPI_READY;
+
+    /** - Finally start SPI4 */
+    spiREG4->GCR1 = (spiREG4->GCR1 & 0xFEFFFFFFU) | 0x01000000U;
+
+
+/* USER CODE BEGIN (3) */
+/* USER CODE END */
+}
+
+
+/** @fn void spiSetFunctional(spiBASE_t *spi, uint32 port)
+*   @brief Change functional behavior of pins at runtime.
+*   @param[in] spi   - Spi module base address
+*   @param[in] port  - Value to write to PC0 register
+*
+*   Change the value of the PC0 register at runtime, this allows to
+*   dynamically change the functionality of the SPI pins between functional
+*   and GIO mode.
+*/
+/* SourceId : SPI_SourceId_002 */
+/* DesignId : SPI_DesignId_002 */
+/* Requirements : HL_SR128 */
+void spiSetFunctional(spiBASE_t *spi, uint32 port)
+{
+/* USER CODE BEGIN (4) */
+/* USER CODE END */
+
+    spi->PC0 = port;
+
+/* USER CODE BEGIN (5) */
+/* USER CODE END */
+}
+
+
+/** @fn uint32 spiReceiveData(spiBASE_t *spi, spiDAT1_t *dataconfig_t, uint32 blocksize, uint16 * destbuff)
+*   @brief Receives Data using polling method
+*   @param[in] spi           - Spi module base address
+*   @param[in] dataconfig_t    - Spi DAT1 register configuration
+*   @param[in] blocksize    - number of data
+*   @param[in] destbuff        - Pointer to the destination data (16 bit).
+*
+*   @return flag register value.
+*
+*   This function transmits blocksize number of data from source buffer using polling method.
+*/
+/* SourceId : SPI_SourceId_003 */
+/* DesignId : SPI_DesignId_007 */
+/* Requirements : HL_SR133 */
+uint32 spiReceiveData(spiBASE_t *spi, spiDAT1_t *dataconfig_t, uint32 blocksize, uint16 * destbuff)
+{
+/* USER CODE BEGIN (6) */
+/* USER CODE END */
+    uint32 Chip_Select_Hold = (dataconfig_t->CS_HOLD) ? 0x10000000U : 0U;
+    uint32 WDelay = (dataconfig_t->WDEL) ? 0x04000000U : 0U;
+    SPIDATAFMT_t DataFormat = dataconfig_t->DFSEL;
+    uint8 ChipSelect = dataconfig_t->CSNR;
+
+    while(blocksize != 0U)
+    {
+        if((spi->FLG & 0x000000FFU) !=0U)
+        {
+          break;
+        }
+        if(blocksize == 1U)
+        {
+           Chip_Select_Hold = 0U;
+        }
+		
+        /*SAFETYMCUSW 51 S MR:12.3 <APPROVED> "Needs shifting for 32-bit value" */
+        spi->DAT1 = ((uint32)DataFormat << 24U) |
+                    ((uint32)ChipSelect << 16U) |
+                    (WDelay)            |
+                    (Chip_Select_Hold)  |
+                    (0x00000000U);
+        /*SAFETYMCUSW 28 D MR:NA <APPROVED> "Hardware status bit read check" */
+        while((spi->FLG & 0x00000100U) != 0x00000100U)
+        {
+        } /* Wait */
+        /*SAFETYMCUSW 45 D MR:21.1 <APPROVED> "Valid non NULL input parameters are only allowed in this driver" */
+        *destbuff = (uint16)spi->BUF;
+        /*SAFETYMCUSW 567 S MR:17.1,17.4 <APPROVED> "Pointer increment needed" */
+        destbuff++;
+        blocksize--;
+    }
+
+/* USER CODE BEGIN (7) */
+/* USER CODE END */
+
+    return (spi->FLG & 0xFFU);
+}
+
+
+/** @fn uint32 spiGetData(spiBASE_t *spi, spiDAT1_t *dataconfig_t, uint32 blocksize, uint16 * destbuff)
+*   @brief Receives Data using interrupt method
+*   @param[in] spi           - Spi module base address
+*   @param[in] dataconfig_t    - Spi DAT1 register configuration
+*   @param[in] blocksize    - number of data
+*   @param[in] destbuff        - Pointer to the destination data (16 bit).
+*
+*   @return flag register value.
+*
+*   This function transmits blocksize number of data from source buffer using interrupt method.
+*/
+/* SourceId : SPI_SourceId_004 */
+/* DesignId : SPI_DesignId_008 */
+/* Requirements : HL_SR134 */
+void spiGetData(spiBASE_t *spi, spiDAT1_t *dataconfig_t, uint32 blocksize, uint16 * destbuff)
+{
+     uint32 index = (spi == spiREG1) ? 0U :((spi==spiREG2) ? 1U : ((spi==spiREG3) ? 2U:((spi==spiREG4) ? 3U:4U)));
+
+/* USER CODE BEGIN (8) */
+/* USER CODE END */
+
+     g_spiPacket_t[index].rx_length = blocksize;
+     g_spiPacket_t[index].rxdata_ptr   = destbuff;
+     g_spiPacket_t[index].g_spiDataFormat = *dataconfig_t;
+     g_spiPacket_t[index].rx_data_status = SPI_PENDING;
+
+     spi->INT0 |= 0x0100U;
+
+/* USER CODE BEGIN (9) */
+/* USER CODE END */
+}
+
+
+/** @fn uint32 spiTransmitData(spiBASE_t *spi, spiDAT1_t *dataconfig_t, uint32 blocksize, uint16 * srcbuff)
+*   @brief Transmits Data using polling method
+*   @param[in] spi           - Spi module base address
+*   @param[in] dataconfig_t    - Spi DAT1 register configuration
+*   @param[in] blocksize    - number of data
+*   @param[in] srcbuff        - Pointer to the source data ( 16 bit).
+*
+*   @return flag register value.
+*
+*   This function transmits blocksize number of data from source buffer using polling method.
+*/
+/* SourceId : SPI_SourceId_005 */
+/* DesignId : SPI_DesignId_005 */
+/* Requirements : HL_SR131 */
+uint32 spiTransmitData(spiBASE_t *spi, spiDAT1_t *dataconfig_t, uint32 blocksize, uint16 * srcbuff)
+{
+    volatile uint32 SpiBuf;
+    uint16 Tx_Data;
+    uint32 Chip_Select_Hold = (dataconfig_t->CS_HOLD) ? 0x10000000U : 0U;
+    uint32 WDelay = (dataconfig_t->WDEL) ? 0x04000000U : 0U;
+    SPIDATAFMT_t DataFormat = dataconfig_t->DFSEL;
+    uint8 ChipSelect = dataconfig_t->CSNR;
+
+/* USER CODE BEGIN (10) */
+/* USER CODE END */
+    while(blocksize != 0U)
+    {
+        if((spi->FLG & 0x000000FFU) !=0U)
+        {
+           break;
+        }
+
+        if(blocksize == 1U)
+        {
+           Chip_Select_Hold = 0U;
+        }
+        /*SAFETYMCUSW 45 D MR:21.1 <APPROVED> "Valid non NULL input parameters are only allowed in this driver" */
+        Tx_Data = *srcbuff;
+
+        spi->DAT1 =  ((uint32)DataFormat << 24U) |
+                     ((uint32)ChipSelect << 16U) |
+                     (WDelay)           |
+                     (Chip_Select_Hold) |
+                     (uint32)Tx_Data;
+        /*SAFETYMCUSW 567 S MR:17.1,17.4 <APPROVED> "Pointer increment needed" */
+        srcbuff++;
+        /*SAFETYMCUSW 28 D MR:NA <APPROVED> "Hardware status bit read check" */
+        while((spi->FLG & 0x00000100U) != 0x00000100U)
+        {
+        } /* Wait */
+        SpiBuf = spi->BUF;
+
+        blocksize--;
+    }
+
+/* USER CODE BEGIN (11) */
+/* USER CODE END */
+
+    return (spi->FLG & 0xFFU);
+}
+
+
+/** @fn void spiSendData(spiBASE_t *spi, spiDAT1_t *dataconfig_t, uint32 blocksize, uint16 * srcbuff)
+*   @brief Transmits Data using interrupt method
+*   @param[in] spi           - Spi module base address
+*   @param[in] dataconfig_t    - Spi DAT1 register configuration
+*   @param[in] blocksize    - number of data
+*   @param[in] srcbuff        - Pointer to the source data ( 16 bit).
+*
+*   @return flag register value.
+*
+*   This function transmits blocksize number of data from source buffer using interrupt method.
+*/
+/* SourceId : SPI_SourceId_006 */
+/* DesignId : SPI_DesignId_006 */
+/* Requirements : HL_SR132 */
+void spiSendData(spiBASE_t *spi, spiDAT1_t *dataconfig_t, uint32 blocksize, uint16 * srcbuff)
+{
+        uint32 index = (spi == spiREG1) ? 0U :((spi==spiREG2) ? 1U : ((spi==spiREG3) ? 2U:((spi==spiREG4) ? 3U:4U)));
+
+/* USER CODE BEGIN (12) */
+/* USER CODE END */
+
+     g_spiPacket_t[index].tx_length = blocksize;
+     g_spiPacket_t[index].txdata_ptr   = srcbuff;
+     g_spiPacket_t[index].g_spiDataFormat = *dataconfig_t;
+     g_spiPacket_t[index].tx_data_status = SPI_PENDING;
+
+     spi->INT0 |= 0x0200U;
+
+/* USER CODE BEGIN (13) */
+/* USER CODE END */
+}
+
+
+/** @fn uint32 spiTransmitAndReceiveData(spiBASE_t *spi, spiDAT1_t *dataconfig_t, uint32 blocksize, uint16 * srcbuff, uint16 * destbuff)
+*   @brief Transmits and Receive Data using polling method
+*   @param[in] spi           - Spi module base address
+*   @param[in] dataconfig_t    - Spi DAT1 register configuration
+*   @param[in] blocksize    - number of data
+*   @param[in] srcbuff        - Pointer to the source data ( 16 bit).
+*   @param[in] destbuff        - Pointer to the destination data ( 16 bit).
+*
+*   @return flag register value.
+*
+*   This function transmits and receives blocksize number of data from source buffer using polling method.
+*/
+/* SourceId : SPI_SourceId_007 */
+/* DesignId : SPI_DesignId_009 */
+/* Requirements : HL_SR135 */
+uint32 spiTransmitAndReceiveData(spiBASE_t *spi, spiDAT1_t *dataconfig_t, uint32 blocksize, uint16 * srcbuff, uint16 * destbuff)
+{
+    uint16 Tx_Data;
+    uint32 Chip_Select_Hold = (dataconfig_t->CS_HOLD) ? 0x10000000U : 0U;
+    uint32 WDelay = (dataconfig_t->WDEL) ? 0x04000000U : 0U;
+    SPIDATAFMT_t DataFormat = dataconfig_t->DFSEL;
+    uint8 ChipSelect = dataconfig_t->CSNR;
+
+/* USER CODE BEGIN (14) */
+/* USER CODE END */
+    while(blocksize != 0U)
+    {
+        if((spi->FLG & 0x000000FFU) != 0U)
+        {
+           break;
+        }
+
+        if(blocksize == 1U)
+        {
+           Chip_Select_Hold = 0U;
+        }
+        /*SAFETYMCUSW 45 D MR:21.1 <APPROVED> "Valid non NULL input parameters are only allowed in this driver" */
+        Tx_Data = *srcbuff;
+
+        spi->DAT1 =((uint32)DataFormat << 24U) |
+                   ((uint32)ChipSelect << 16U) |
+                   (WDelay)           |
+                   (Chip_Select_Hold) |
+                   (uint32)Tx_Data;
+        /*SAFETYMCUSW 567 S MR:17.1,17.4 <APPROVED> "Pointer increment needed" */
+        srcbuff++;
+        /*SAFETYMCUSW 28 D MR:NA <APPROVED> "Hardware status bit read check" */
+        while((spi->FLG & 0x00000100U) != 0x00000100U)
+        {
+        } /* Wait */
+        /*SAFETYMCUSW 45 D MR:21.1 <APPROVED> "Valid non NULL input parameters are only allowed in this driver" */
+        *destbuff = (uint16)spi->BUF;
+        /*SAFETYMCUSW 567 S MR:17.1,17.4 <APPROVED> "Pointer increment needed" */
+        destbuff++;
+
+        blocksize--;
+    }
+
+/* USER CODE BEGIN (15) */
+/* USER CODE END */
+
+    return (spi->FLG & 0xFFU);
+}
+
+/* USER CODE BEGIN (16) */
+/* USER CODE END */
+
+/** @fn void spiSendAndGetData(spiBASE_t *spi, spiDAT1_t *dataconfig_t, uint32 blocksize, uint16 * srcbuff, uint16 * destbuff)
+*   @brief Initiate SPI Transmits and receive Data using Interrupt mode.
+*   @param[in] spi           - Spi module base address
+*   @param[in] dataconfig_t    - Spi DAT1 register configuration
+*   @param[in] blocksize    - number of data
+*   @param[in] srcbuff        - Pointer to the source data ( 16 bit).
+*   @param[in] destbuff        - Pointer to the destination data ( 16 bit).
+*
+*   Initiate SPI Transmits and receive Data using Interrupt mode..
+*/
+/* SourceId : SPI_SourceId_008 */
+/* DesignId : SPI_DesignId_010 */
+/* Requirements : HL_SR136 */
+void spiSendAndGetData(spiBASE_t *spi, spiDAT1_t *dataconfig_t, uint32 blocksize, uint16 * srcbuff, uint16 * destbuff)
+{
+
+/* USER CODE BEGIN (17) */
+/* USER CODE END */
+
+    uint32 index = (spi == spiREG1) ? 0U :((spi==spiREG2) ? 1U : ((spi==spiREG3) ? 2U:((spi==spiREG4) ? 3U:4U)));
+
+    g_spiPacket_t[index].tx_length       = blocksize;
+    g_spiPacket_t[index].rx_length       = blocksize;
+    g_spiPacket_t[index].txdata_ptr      = srcbuff;
+    g_spiPacket_t[index].rxdata_ptr      = destbuff;
+    g_spiPacket_t[index].g_spiDataFormat = *dataconfig_t;
+    g_spiPacket_t[index].tx_data_status  = SPI_PENDING;
+    g_spiPacket_t[index].rx_data_status  = SPI_PENDING;
+
+    spi->INT0 |= 0x0300U;
+
+/* USER CODE BEGIN (18) */
+/* USER CODE END */
+}
+
+/** @fn SpiDataStatus_t SpiTxStatus(spiBASE_t *spi)
+*   @brief Get the status of the SPI Transmit data block.
+*   @param[in] spi           - Spi module base address
+*
+*   @return Spi Transmit block data status.
+*
+*   Get the status of the SPI Transmit data block.
+*/
+/* SourceId : SPI_SourceId_009 */
+/* DesignId : SPI_DesignId_013 */
+/* Requirements : HL_SR139 */
+SpiDataStatus_t SpiTxStatus(spiBASE_t *spi)
+{
+
+/* USER CODE BEGIN (19) */
+/* USER CODE END */
+
+    uint32 index = (spi == spiREG1) ? 0U :((spi==spiREG2) ? 1U : ((spi==spiREG3) ? 2U:((spi==spiREG4) ? 3U:4U)));
+    return(g_spiPacket_t[index].tx_data_status);
+}
+
+/* USER CODE BEGIN (20) */
+/* USER CODE END */
+
+/** @fn SpiDataStatus_t SpiRxStatus(spiBASE_t *spi)
+*   @brief Get the status of the SPI Receive data block.
+*   @param[in] spi           - Spi module base address
+*
+*   @return Spi Receive block data status.
+*
+*   Get the status of the SPI Receive data block.
+*/
+/* SourceId : SPI_SourceId_010 */
+/* DesignId : SPI_DesignId_014 */
+/* Requirements : HL_SR140 */
+SpiDataStatus_t SpiRxStatus(spiBASE_t *spi)
+{
+
+/* USER CODE BEGIN (21) */
+/* USER CODE END */
+
+    uint32 index = (spi == spiREG1) ? 0U :((spi==spiREG2) ? 1U : ((spi==spiREG3) ? 2U:((spi==spiREG4) ? 3U:4U)));
+    return(g_spiPacket_t[index].rx_data_status);
+}
+
+/* USER CODE BEGIN (22) */
+/* USER CODE END */
+
+/** @fn void spiEnableLoopback(spiBASE_t *spi, loopBackType_t Loopbacktype)
+*   @brief Enable Loopback mode for self test
+*   @param[in] spi        - spi module base address
+*   @param[in] Loopbacktype  - Digital or Analog
+*
+*   This function enables the Loopback mode for self test.
+*/
+/* SourceId : SPI_SourceId_011 */
+/* DesignId : SPI_DesignId_011 */
+/* Requirements : HL_SR137 */
+void spiEnableLoopback(spiBASE_t *spi, loopBackType_t Loopbacktype)
+{
+/* USER CODE BEGIN (23) */
+/* USER CODE END */
+
+    /* Clear Loopback incase enabled already */
+    spi->IOLPKTSTCR = 0U;
+
+    /* Enable Loopback either in Analog or Digital Mode */
+    spi->IOLPKTSTCR = (uint32)0x00000A00U
+                    | (uint32)((uint32)Loopbacktype << 1U);
+
+/* USER CODE BEGIN (24) */
+/* USER CODE END */
+}
+
+/* USER CODE BEGIN (25) */
+/* USER CODE END */
+
+/** @fn void spiDisableLoopback(spiBASE_t *spi)
+*   @brief Enable Loopback mode for self test
+*   @param[in] spi        - spi module base address
+*
+*   This function disable the Loopback mode.
+*/
+/* SourceId : SPI_SourceId_012 */
+/* DesignId : SPI_DesignId_012 */
+/* Requirements : HL_SR138 */
+void spiDisableLoopback(spiBASE_t *spi)
+{
+/* USER CODE BEGIN (26) */
+/* USER CODE END */
+
+    /* Disable Loopback Mode */
+    spi->IOLPKTSTCR = 0x00000500U;
+
+/* USER CODE BEGIN (27) */
+/* USER CODE END */
+}
+
+/* USER CODE BEGIN (28) */
+/* USER CODE END */
+
+/** @fn spiEnableNotification(spiBASE_t *spi, uint32 flags)
+*   @brief Enable interrupts
+*   @param[in] spi   - spi module base address
+*   @param[in] flags - Interrupts to be enabled, can be ored value of:
+*/
+/* SourceId : SPI_SourceId_013 */
+/* DesignId : SPI_DesignId_003 */
+/* Requirements : HL_SR129 */
+void spiEnableNotification(spiBASE_t *spi, uint32 flags)
+{
+/* USER CODE BEGIN (29) */
+/* USER CODE END */
+
+    spi->INT0 = (spi->INT0 & 0xFFFF0000U) | flags;
+
+/* USER CODE BEGIN (30) */
+/* USER CODE END */
+}
+
+/* USER CODE BEGIN (31) */
+/* USER CODE END */
+
+/** @fn spiDisableNotification(spiBASE_t *spi, uint32 flags)
+*   @brief Enable interrupts
+*   @param[in] spi   - spi module base address
+*   @param[in] flags - Interrupts to be enabled, can be ored value of:
+*/
+/* SourceId : SPI_SourceId_014 */
+/* DesignId : SPI_DesignId_004 */
+/* Requirements : HL_SR130 */
+void spiDisableNotification(spiBASE_t *spi, uint32 flags)
+{
+/* USER CODE BEGIN (32) */
+/* USER CODE END */
+
+    spi->INT0 = (spi->INT0 & (~(flags)));
+
+/* USER CODE BEGIN (33) */
+/* USER CODE END */
+}
+
+/** @fn void spi1GetConfigValue(spi_config_reg_t *config_reg, config_value_type_t type)
+*   @brief Get the initial or current values of the configuration registers
+*
+*    @param[in] *config_reg: pointer to the struct to which the initial or current
+*                           value of the configuration registers need to be stored
+*    @param[in] type:     whether initial or current value of the configuration registers need to be stored
+*                        - InitialValue: initial value of the configuration registers will be stored
+*                                       in the struct pointed by config_reg
+*                        - CurrentValue: initial value of the configuration registers will be stored
+*                                       in the struct pointed by config_reg
+*
+*   This function will copy the initial or current value (depending on the parameter 'type')
+*   of the configuration registers to the struct pointed by config_reg
+*
+*/
+/* SourceId : SPI_SourceId_015 */
+/* DesignId : SPI_DesignId_015 */
+/* Requirements : HL_SR144 */
+void spi1GetConfigValue(spi_config_reg_t *config_reg, config_value_type_t type)
+{
+    if (type == InitialValue)
+    {
+        config_reg->CONFIG_GCR1  = SPI1_GCR1_CONFIGVALUE;
+        config_reg->CONFIG_INT0  = SPI1_INT0_CONFIGVALUE;
+        config_reg->CONFIG_LVL   = SPI1_LVL_CONFIGVALUE;
+        config_reg->CONFIG_PC0   = SPI1_PC0_CONFIGVALUE;
+        config_reg->CONFIG_PC1   = SPI1_PC1_CONFIGVALUE;
+        config_reg->CONFIG_PC6   = SPI1_PC6_CONFIGVALUE;
+        config_reg->CONFIG_PC7   = SPI1_PC7_CONFIGVALUE;
+        config_reg->CONFIG_PC8   = SPI1_PC8_CONFIGVALUE;
+        config_reg->CONFIG_DELAY = SPI1_DELAY_CONFIGVALUE;
+        config_reg->CONFIG_FMT0  = SPI1_FMT0_CONFIGVALUE;
+        config_reg->CONFIG_FMT1  = SPI1_FMT1_CONFIGVALUE;
+        config_reg->CONFIG_FMT2  = SPI1_FMT2_CONFIGVALUE;
+        config_reg->CONFIG_FMT3  = SPI1_FMT3_CONFIGVALUE;
+    }
+    else
+    {
+    /*SAFETYMCUSW 134 S MR:12.2 <APPROVED> "LDRA Tool issue" */
+        config_reg->CONFIG_GCR1  = spiREG1->GCR1;
+        config_reg->CONFIG_INT0  = spiREG1->INT0;
+        config_reg->CONFIG_LVL   = spiREG1->LVL;
+        config_reg->CONFIG_PC0   = spiREG1->PC0;
+        config_reg->CONFIG_PC1   = spiREG1->PC1;
+        config_reg->CONFIG_PC6   = spiREG1->PC6;
+        config_reg->CONFIG_PC7   = spiREG1->PC7;
+        config_reg->CONFIG_PC8   = spiREG1->PC8;
+        config_reg->CONFIG_DELAY = spiREG1->DELAY ;
+        config_reg->CONFIG_FMT0  = spiREG1->FMT0;
+        config_reg->CONFIG_FMT1  = spiREG1->FMT1;
+        config_reg->CONFIG_FMT2  = spiREG1->FMT2;
+        config_reg->CONFIG_FMT3  = spiREG1->FMT3;
+    }
+}
+
+
+/** @fn void spi3GetConfigValue(spi_config_reg_t *config_reg, config_value_type_t type)
+*   @brief Get the initial or current values of the configuration registers
+*
+*    @param[in] *config_reg: pointer to the struct to which the initial or current
+*                           value of the configuration registers need to be stored
+*    @param[in] type:     whether initial or current value of the configuration registers need to be stored
+*                        - InitialValue: initial value of the configuration registers will be stored
+*                                       in the struct pointed by config_reg
+*                        - CurrentValue: initial value of the configuration registers will be stored
+*                                       in the struct pointed by config_reg
+*
+*   This function will copy the initial or current value (depending on the parameter 'type')
+*   of the configuration registers to the struct pointed by config_reg
+*
+*/
+/* SourceId : SPI_SourceId_017 */
+/* DesignId : SPI_DesignId_015 */
+/* Requirements : HL_SR144 */
+void spi3GetConfigValue(spi_config_reg_t *config_reg, config_value_type_t type)
+{
+    if (type == InitialValue)
+    {
+        config_reg->CONFIG_GCR1  = SPI3_GCR1_CONFIGVALUE;
+        config_reg->CONFIG_INT0  = SPI3_INT0_CONFIGVALUE;
+        config_reg->CONFIG_LVL   = SPI3_LVL_CONFIGVALUE;
+        config_reg->CONFIG_PC0   = SPI3_PC0_CONFIGVALUE;
+        config_reg->CONFIG_PC1   = SPI3_PC1_CONFIGVALUE;
+        config_reg->CONFIG_PC6   = SPI3_PC6_CONFIGVALUE;
+        config_reg->CONFIG_PC7   = SPI3_PC7_CONFIGVALUE;
+        config_reg->CONFIG_PC8   = SPI3_PC8_CONFIGVALUE;
+        config_reg->CONFIG_DELAY = SPI3_DELAY_CONFIGVALUE;
+        config_reg->CONFIG_FMT0  = SPI3_FMT0_CONFIGVALUE;
+        config_reg->CONFIG_FMT1  = SPI3_FMT1_CONFIGVALUE;
+        config_reg->CONFIG_FMT2  = SPI3_FMT2_CONFIGVALUE;
+        config_reg->CONFIG_FMT3  = SPI3_FMT3_CONFIGVALUE;
+    }
+    else
+    {
+    /*SAFETYMCUSW 134 S MR:12.2 <APPROVED> "LDRA Tool issue" */
+        config_reg->CONFIG_GCR1  = spiREG3->GCR1;
+        config_reg->CONFIG_INT0  = spiREG3->INT0;
+        config_reg->CONFIG_LVL   = spiREG3->LVL;
+        config_reg->CONFIG_PC0   = spiREG3->PC0;
+        config_reg->CONFIG_PC1   = spiREG3->PC1;
+        config_reg->CONFIG_PC6   = spiREG3->PC6;
+        config_reg->CONFIG_PC7   = spiREG3->PC7;
+        config_reg->CONFIG_PC8   = spiREG3->PC8;
+        config_reg->CONFIG_DELAY = spiREG3->DELAY ;
+        config_reg->CONFIG_FMT0  = spiREG3->FMT0;
+        config_reg->CONFIG_FMT1  = spiREG3->FMT1;
+        config_reg->CONFIG_FMT2  = spiREG3->FMT2;
+        config_reg->CONFIG_FMT3  = spiREG3->FMT3;
+    }
+}
+
+/** @fn void spi4GetConfigValue(spi_config_reg_t *config_reg, config_value_type_t type)
+*   @brief Get the initial or current values of the configuration registers
+*
+*    @param[in] *config_reg: pointer to the struct to which the initial or current
+*                           value of the configuration registers need to be stored
+*    @param[in] type:     whether initial or current value of the configuration registers need to be stored
+*                        - InitialValue: initial value of the configuration registers will be stored
+*                                       in the struct pointed by config_reg
+*                        - CurrentValue: initial value of the configuration registers will be stored
+*                                       in the struct pointed by config_reg
+*
+*   This function will copy the initial or current value (depending on the parameter 'type')
+*   of the configuration registers to the struct pointed by config_reg
+*
+*/
+/* SourceId : SPI_SourceId_018 */
+/* DesignId : SPI_DesignId_015 */
+/* Requirements : HL_SR144 */
+void spi4GetConfigValue(spi_config_reg_t *config_reg, config_value_type_t type)
+{
+    if (type == InitialValue)
+    {
+        config_reg->CONFIG_GCR1  = SPI4_GCR1_CONFIGVALUE;
+        config_reg->CONFIG_INT0  = SPI4_INT0_CONFIGVALUE;
+        config_reg->CONFIG_LVL   = SPI4_LVL_CONFIGVALUE;
+        config_reg->CONFIG_PC0   = SPI4_PC0_CONFIGVALUE;
+        config_reg->CONFIG_PC1   = SPI4_PC1_CONFIGVALUE;
+        config_reg->CONFIG_PC6   = SPI4_PC6_CONFIGVALUE;
+        config_reg->CONFIG_PC7   = SPI4_PC7_CONFIGVALUE;
+        config_reg->CONFIG_PC8   = SPI4_PC8_CONFIGVALUE;
+        config_reg->CONFIG_DELAY = SPI4_DELAY_CONFIGVALUE;
+        config_reg->CONFIG_FMT0  = SPI4_FMT0_CONFIGVALUE;
+        config_reg->CONFIG_FMT1  = SPI4_FMT1_CONFIGVALUE;
+        config_reg->CONFIG_FMT2  = SPI4_FMT2_CONFIGVALUE;
+        config_reg->CONFIG_FMT3  = SPI4_FMT3_CONFIGVALUE;
+    }
+    else
+    {
+    /*SAFETYMCUSW 134 S MR:12.2 <APPROVED> "LDRA Tool issue" */
+        config_reg->CONFIG_GCR1  = spiREG4->GCR1;
+        config_reg->CONFIG_INT0  = spiREG4->INT0;
+        config_reg->CONFIG_LVL   = spiREG4->LVL;
+        config_reg->CONFIG_PC0   = spiREG4->PC0;
+        config_reg->CONFIG_PC1   = spiREG4->PC1;
+        config_reg->CONFIG_PC6   = spiREG4->PC6;
+        config_reg->CONFIG_PC7   = spiREG4->PC7;
+        config_reg->CONFIG_PC8   = spiREG4->PC8;
+        config_reg->CONFIG_DELAY = spiREG4->DELAY ;
+        config_reg->CONFIG_FMT0  = spiREG4->FMT0;
+        config_reg->CONFIG_FMT1  = spiREG4->FMT1;
+        config_reg->CONFIG_FMT2  = spiREG4->FMT2;
+        config_reg->CONFIG_FMT3  = spiREG4->FMT3;
+    }
+}
+
+
+
+
+
+
+
+
+
+
+
+