#ifndef INCLUDE_CUBEROVERCONFIG_HPP_
#define INCLUDE_CUBEROVERCONFIG_HPP_

// Definition of rate group dividers
// Tick Interrupt @ 1kHz
#define RATEGROUP_DIVIDER_LOW_FREQ  1000 // 1Hz
#define RATEGROUP_DIVIDER_MED_FREQ  100  // 100Hz
#define RATEGROUP_DIVIDER_HI_FREQ   1    // 1kHz

// Definition of component instance ID, Affinity and queue depth
#define EVENT_LOGGER_ID             0
#define EVENT_LOGGER_AFF            1
#define EVENT_LOGGER_QUEUE_DEPTH    1

#define TLM_CHAN_ID                0
#define TLM_CHAN_AFF               31
#define TLM_CHAN_QUEUE_DEPTH       1

#define PARAM_DB_ID                0
#define PARAM_DB_AFF               0
#define PARAM_DB_QUEUE_DEPTH       1

#define CMD_DISP_ID                0
#define CMD_DISP_AFF               2
#define CMD_DISP_QUEUE_DEPTH       1

#define BLOCK_DRV_ID                0
#define BLOCK_DRV_AFF               0
#define BLOCK_DRV_QUEUE_DEPTH       1

#define RG_LOW_FREQ_ID              0
#define RG_LOW_FREQ_AFF             30
#define RG_LOW_FREQ_QUEUE_DEPTH     1

#define RG_MED_FREQ_ID              1
#define RG_MED_FREQ_AFF             29
#define RG_MED_FREQ_QUEUE_DEPTH     1

#define RG_HI_FREQ_ID              2
#define RG_HI_FREQ_AFF             28
#define RG_HI_FREQ_QUEUE_DEPTH     1

#define BLK_DRV_ID                  0
#define BLK_DRV_AFF                 32
#define BLK_DRV_QUEUE_DEPTH         1

#define ACTIVE_LOGGER_ID            0
#define ACTIVE_LOGGER_AFF           26
#define ACTIVE_LOGGER_QUEUE_DEPTH   1

#define NAV_ID                      0
#define NAV_AFF                     25
#define NAV_QUEUE_DEPTH             1

#define WATCHDOG_ID                 0
#define WATCHDOG_AFF                26    // TODO: Good value for this
#define WATCHDOG_QUEUE_DEPTH        1

#define MIN_STACK_SIZE_WORDS        1024

<<<<<<< HEAD
// Configuration of I2C interfaces address and ports
// For the motor controllers
#define ALL_MOTOR_ADDR			        0x00
#define FRONT_LEFT_MC_I2C_ADDR      0x48
#define FRONT_RIGHT_MC_I2C_ADDR     0x49
#define REAR_LEFT_MC_I2C_ADDR       0x4A
#define REAR_RIGHT_MC_I2C_ADDR      0x4B
#define MOTOR_CONTROL_I2CREG     	i2cREG1

#define CUBEROVER_WHEEL_DIAMETER_CM			20.0f
#define CUBEROVER_COM_TO_WHEEL_CIRC_CM	78.54f
#define MOTOR_NB_PAIR_POLES							1.0f
#define MOTOR_GEAR_BOX_REDUCTION				5.0f
#define MAX_SPIN_DISTANCE								0x7FFFFFFF

=======
>>>>>>> a3a8540f
// Navigation Configs
#define NAV_MOVE_BUFFER_LIMIT           5
#define NAV_LOW_RES_SIZE                5
#define NAV_MED_RES_SIZE                10

#endif /* INCLUDE_CUBEROVERCONFIG_HPP_ */<|MERGE_RESOLUTION|>--- conflicted
+++ resolved
@@ -58,24 +58,6 @@
 
 #define MIN_STACK_SIZE_WORDS        1024
 
-<<<<<<< HEAD
-// Configuration of I2C interfaces address and ports
-// For the motor controllers
-#define ALL_MOTOR_ADDR			        0x00
-#define FRONT_LEFT_MC_I2C_ADDR      0x48
-#define FRONT_RIGHT_MC_I2C_ADDR     0x49
-#define REAR_LEFT_MC_I2C_ADDR       0x4A
-#define REAR_RIGHT_MC_I2C_ADDR      0x4B
-#define MOTOR_CONTROL_I2CREG     	i2cREG1
-
-#define CUBEROVER_WHEEL_DIAMETER_CM			20.0f
-#define CUBEROVER_COM_TO_WHEEL_CIRC_CM	78.54f
-#define MOTOR_NB_PAIR_POLES							1.0f
-#define MOTOR_GEAR_BOX_REDUCTION				5.0f
-#define MAX_SPIN_DISTANCE								0x7FFFFFFF
-
-=======
->>>>>>> a3a8540f
 // Navigation Configs
 #define NAV_MOVE_BUFFER_LIMIT           5
 #define NAV_LOW_RES_SIZE                5
