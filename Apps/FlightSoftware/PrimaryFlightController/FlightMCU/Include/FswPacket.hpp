--- conflicted
+++ resolved
@@ -2,36 +2,16 @@
 #define _FSW_PACKET_H_
 
 // Wifi Connection Parameters
-<<<<<<< HEAD
-#define ROVER_IP_ADDRESS        {192, 168, 1, 2}
-#define ROVER_MASK_ADDRESS      {255, 255, 255, 0}
-#define ROVER_GATEWAY_ADDRESS   {192, 168, 1, 120}
-#define GATEWAY_PORT            8080
-#define ROVER_UDP_PORT          8080 
-=======
 #define ROVER_ADDRESS           {192, 168, 1, 2}
 #define SPACECRAFT_ADDRESS      {192, 168, 1, 120}
 #define SUBNET_MASK             {255, 255, 255, 0}
 #define GATEWAY_ADDRESS         {192, 168, 1, 120}
 #define SPACECRAFT_UDP_PORT     8080 
 #define ROVER_UDP_PORT          8080
->>>>>>> a3a8540f
 
 #define LANDER_SSID             "Houston"
 #define LANDER_NETWORK_PASSWORD "redr0ver"
 
-<<<<<<< HEAD
-// Wired (RS422 via WatchDog) Connection Parameters
-#define WIRED_UDP_PORT_ROVER    8080
-#define WIRED_UDP_PORT_LANDER   8080
-
-#define INITIAL_PRIMARY_NETWORK_INTERFACE  WF121    // Must be of type PrimaryInterface (see GroundInterfaceComponentAi.xml or GroundInterfaceComponentAc.hpp)
-
-// Packet sizes
-#define IPV4_MTU                1006    // IDD Section 5.2.3 (M-PE1-CS-0100G) Table 5 IETC RFC 791 **FRAGMENTATION *NOT* SUPPORTED**
-#define UDP_MAX_PAYLOAD         (IPV4_MTU-20-8)     // IDD Section 5.2.3 (M-PE1-CS-0100G) Table 5 IETC RFC 768
-// 1006byte - 20byte IPv4 header - 8byte UDP header = 978byte payload
-=======
 #define INITIAL_PRIMARY_NETWORK_INTERFACE  WF121    // Must be of type PrimaryInterface (see GroundInterfaceComponentAi.xml or GroundInterfaceComponentAc.hpp)
 
 // Packet sizes
@@ -42,7 +22,6 @@
 #define NUM_APPS_USE_FILE_DOWNLINK 2                // Sets the total number of of static downlink buffers (one per application)
                                                     // Since buffers are statically allocated can't use get_appDownlink_Ports()
                                                     // Camera: 0       UWB:1   <- Port Number indexes which application is sending data and which buffer to use
->>>>>>> a3a8540f
 
 // FSW Packet Magic (32bit)
 #define FSW_COMMAND_MAGIC           0x00bada55
