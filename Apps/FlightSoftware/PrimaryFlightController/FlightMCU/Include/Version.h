#ifndef _VERSION_H_
#define _VERSION_H_

/******************************************************************************
 ******************************************************************************
 *
 * IRIS HERCULES F-PRIME FSW VERSION
 *
 ******************************************************************************
 *****************************************************************************/

static const unsigned VERSION_MAJOR = 1;
<<<<<<< HEAD
static const unsigned VERSION_MINOR = 0;
=======
static const unsigned VERSION_MINOR = 1;
>>>>>>> a3a8540f
static const unsigned VERSION_REVISION = 0;

#endif _VERSION_H_<|MERGE_RESOLUTION|>--- conflicted
+++ resolved
@@ -10,11 +10,7 @@
  *****************************************************************************/
 
 static const unsigned VERSION_MAJOR = 1;
-<<<<<<< HEAD
-static const unsigned VERSION_MINOR = 0;
-=======
 static const unsigned VERSION_MINOR = 1;
->>>>>>> a3a8540f
 static const unsigned VERSION_REVISION = 0;
 
 #endif _VERSION_H_