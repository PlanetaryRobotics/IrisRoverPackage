/**
 * @file i2c.h
 * @brief File for interfacing with I2C protocol hardware module
 * File for interfacing with I2C protocol hardware module.
 */
#ifndef __I2C_INC
#define __I2C_INC

#include <msp430.h>
#include "buffer.h"

<<<<<<< HEAD
#define I2C_SLAVE_ADDR      0b1100100 //i2c address of LTC2944IDD#PBF fuel gauge

// every piece of i2c data for fuel gauge is 2 bytes (some info is 4 bytes split into MSB and LSB though)
#define I2C_RX_BUFFER_MAX_SIZE      2
#define I2C_TX_BUFFER_MAX_SIZE      2

#define I2C_MAX_DATA_SIZE           2

typedef enum I2cRegisterIds_Enum{

    STATUS = 0,                 //read only
    CONTROL = 1,
    ACCUMULATED_CHARGE_MSB = 2,
    ACCUMULATED_CHARGE_LSB = 3,
    CHARGE_THRESHOLD_HIGH_MSB = 4,
    CHARGE_THRESHOLD_HIGH_LSB = 5,
    CHARGE_THRESHOLD_LOW_MSB = 6,
    CHARGE_THRESHOLD_LOW_LSB = 7,
    VOLTAGE_MSB = 8,                //read only
    VOLTAGE_LSB = 9,                //read only
    VOLTAGE_THRESHOLD_HIGH_MSB = 10,
    VOLTAGE_THRESHOLD_HIGH_LSB = 11,
    VOLTAGE_THRESHOLD_LOW_MSB = 12,
    VOLTAGE_THRESHOLD_LOW_LSB = 13,
    CURRENT_MSB = 14,                //read only
    CURRENT_LSB = 15,                //read only
    CURRENT_THRESHOLD_HIGH_MSB = 16,
    CURRENT_THRESHOLD_HIGH_LSB = 17,
    CURRENT_THRESHOLD_LOW_MSB = 18,
    CURRENT_THRESHOLD_LOW_LSB = 19,
    TEMPERATURE_MSB = 20,           //read only
    TEMPERATURE_LSB = 21,           //read only
    TEMPERATURE_THRESHOLD_HIGH = 22,
    TEMPERATURE_THRESHOLD_LOW = 23,
    MAX_NB_CMDS = 24

}I2cRegisterIds;


typedef enum I2C_ModeEnum{
    IDLE_MODE,
    NACK_MODE,
    TX_REG_ADDRESS_MODE,
    RX_REG_ADDRESS_MODE,
    TX_DATA_MODE,
    RX_DATA_MODE,
    SWITCH_TO_RX_MODE,
    SWITHC_TO_TX_MODE,
    TIMEOUT_MODE
} I2C_Mode;


extern void (*i2c_rx_handler)(uint16_t len, struct buffer *buf);

I2C_Mode I2C_Master_WriteReg(uint8_t dev_addr, uint8_t reg_addr, uint8_t *reg_data, uint8_t count);
I2C_Mode I2C_Master_ReadReg(uint8_t dev_addr, uint8_t reg_addr, uint8_t count);
void CopyArray(uint8_t *source, uint8_t *dest, uint8_t count);

/*
 * Need to call updateGaugeReadings() to update the registers for voltage, current and temperature on
 *   the fuel gauge.
 * NOTE: conversion takes ~33ms, registers are updated at end of conversion
 */
void updateGaugeReadings();

/*
 *   won't update readings but current consumption is ~0.15uA
 *      power back on using updateGaugeReadings()
 */
void fuelGaugeLowPower();
void readBatteryCharge();
void readBatteryVoltage();
void readBatteryCurrent();
void readGaugeTemp();
void initializeFuelGauge();


=======
>>>>>>> 19584f60
/**
 * @brief Initialize I2C hardware.
 * Sets up the interrupts and whatnot for I2C.
 */
void i2c_init();

void i2c_tx_blocking(uint16_t len, unsigned char *buf);


#endif /* __I2C_INC */<|MERGE_RESOLUTION|>--- conflicted
+++ resolved
@@ -9,7 +9,7 @@
 #include <msp430.h>
 #include "buffer.h"
 
-<<<<<<< HEAD
+
 #define I2C_SLAVE_ADDR      0b1100100 //i2c address of LTC2944IDD#PBF fuel gauge
 
 // every piece of i2c data for fuel gauge is 2 bytes (some info is 4 bytes split into MSB and LSB though)
@@ -87,8 +87,6 @@
 void initializeFuelGauge();
 
 
-=======
->>>>>>> 19584f60
 /**
  * @brief Initialize I2C hardware.
  * Sets up the interrupts and whatnot for I2C.
