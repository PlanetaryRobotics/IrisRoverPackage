--- conflicted
+++ resolved
@@ -422,12 +422,9 @@
     // battery current
     send_buf[2] = (uint8_t)(batt_curr_telem << 1);
     // send voltage nominal status (1=good, 0=too low)
-<<<<<<< HEAD
+    // check if batt voltage is above 16.59 V (~10% above discharge cutoff)
     send_buf[2] |= (raw_battery_voltage[0] > 0x3B); // check if batt voltage is above 16.59 V (~10% above discharge cutoff)
-=======
-    // check if batt voltage is above 16.59 V (~10% above discharge cutoff)
-    send_buf[2] |= ((raw_battery_charge[0] > 0x3B) & 0x1);
->>>>>>> f3da2ef1
+
     // send the thermistor temperature (12 bits to 8 bits)
     send_buf[3] = (uint8_t)(adc_values[ADC_TEMP_IDX] >> 4);
 
