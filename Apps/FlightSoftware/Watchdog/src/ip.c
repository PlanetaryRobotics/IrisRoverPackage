--- conflicted
+++ resolved
@@ -1,10 +1,6 @@
 #include <stdint.h>
-<<<<<<< HEAD
-#include "include\ip_udp.h"
-=======
 #include "include/ip_udp.h"
 #include "include/buffer.h"
->>>>>>> 19584f60
 
 /* note - msp430 is little endian; networks are big endian */
 
