#include <msp430.h>
#include <stdlib.h>
#include <string.h>

#include "include/buffer.h"
#include "include/uart.h"
#include "include/bsp.h"
#include "include/adc.h"
#include "include/flags.h"
#include "include/ip_udp.h"
#include "include/watchdog.h"
#include "include/i2c_sensors.h"


/* define all of the buffers used in other files */
__volatile struct buffer uart0rx, uart0tx, uart1rx, uart1tx;
struct buffer hercbuf;
__volatile uint16_t loop_flags;
extern uint8_t heating;
uint8_t lastHeater = 0;
uint8_t heatingControlEnabled = 1;

// @suppress("Invalid arguments")

/* function definitions in ground_cmd.c */
void parse_ground_cmd(struct buffer *pp);
void send_earth_heartbeat(I2C_Sensors__Readings *i2cReadings);

/**
 * main.c
 */
//TODO: commented out for firing test; update to only keep MISSION after deployment
//#pragma PERSISTENT(rovstate)
//TODO: should be RS_KEEPALIVE
enum rover_state rovstate = RS_MISSION; // RAEWYN CHANGE DEFAULT STATE HERE

void uart1_disable();
void uart0_init();

void enterMode(enum rover_state newstate) {
    switch (newstate) {
    case RS_SLEEP:
        /* fallthrough to keepalive */
    case RS_SERVICE:
        /* service is same as keep alive */
        /* service mode is a temporary step transition to mission mode */
    case RS_KEEPALIVE:
        /* power everything off and set resets */
        powerOffFpga();
        powerOffMotors();
        powerOffRadio();
        powerOffHercules();
        setRadioReset();
        setFPGAReset();
        setMotorsReset();
        setHerculesReset();
<<<<<<< HEAD
=======
        I2C_Sensors__fuelGaugeLowPowerBlocking();
        /* TODO: do we want to do it in this order? */
>>>>>>> c6a441fb

        /* turn off voltage rails */
        disable3V3PowerRail();
        disable24VPowerRail();
        disableBatteries();
<<<<<<< HEAD

=======
>>>>>>> c6a441fb
        /* monitor only lander voltages */
        adc_setup_lander();
        enableHeater();
        startChargingBatteries();
        break;
    default:
    case RS_MISSION:
        /* bootup process - enable all rails */
        enable3V3PowerRail();
        enable24VPowerRail();
        enableBatteries();
        disableHeater();

        /* enable hercules uart */
        uart0_init();

        /* power everything on and release resets */
        releaseRadioReset();
        releaseFPGAReset();

        /* start monitoring only mission-relevant voltages */
        adc_setup_mission();

        /* power stuff on */
        powerOnFpga();
        powerOnMotors();
        powerOnRadio();
        stopChargingBatteries();

        __delay_cycles(12345678); //give fuel gauge [50 ms] & wifi [~750 ms] time to start up
//        initializeFuelGauge();
        I2C_Sensors__initializeFuelGaugeBlocking();
        powerOnHercules();
        releaseMotorsReset();
        releaseHerculesReset();

        break;
    case RS_FAULT:
        /* TODO: fault mode; enable everything in lander mode */
        break;
    }
    rovstate = newstate;
}

uint16_t ticks;

int main(void) {
    /* stop watchdog timer */
	WDTCTL = WDTPW | WDTHOLD;

	/* unlock changes to registers/ports, etc. */
	PM5CTL0 &= ~LOCKLPM5;

	// initialize buffers
	hercbuf.idx = 0;
	hercbuf.used = 0;
	ticks = 0;

	/* initialize the board */
    initializeGpios();

    /* set up uart clock */
    clock_init();

    /* set up uart */
    //uart0_init();
    uart1_init();

    /* set up watchdog */
    watchdog_init();

    /* set up the ADC */
    adc_init();

    /* set up i2c to read from fuel gauge*/
    I2C_Sensors__init();

    /* enter keepalive mode */
    enterMode(rovstate);

    // TODO: camera switch is for debugging only
    fpgaCameraSelectHi();

    __bis_SR_register(GIE); // Enable all interrupts

    // TODO: debug
    ipudp_send_packet("hello, world!\r\n", 15); // @suppress("Invalid arguments")

    I2C_Sensors__Readings i2cReadings = { 0 }; // will hold i2c data

    // the core structure of this program is like an event loop
    while (1) {
        ticks++;
        /* watchdog timer setup - need to stroke every ~1s */
        /* basically, we limit the execution of each loop to ~1s or else reset */
        WDTCTL = WDT_ARST_1000;

        /* check if anything happened */
        if (!loop_flags) { /* nothing did */
            /* go back to low power mode */
            __bis_SR_register(GIE);
            continue;
        }

        /* a cool thing happened! now time to check what it was */
        if (loop_flags & FLAG_UART0_RX_PACKET) {
            watchdog_handle_hercules(&i2cReadings); // @suppress("Invalid arguments")

            /* clear event when done */
            loop_flags ^= FLAG_UART0_RX_PACKET;
        }

        if (loop_flags & FLAG_UART1_RX_PACKET) {
            // temporarily disable uart1 rx interrupt
            UCA1IE &= ~UCRXIE;
            uart1rx.used = uart1rx.idx;
            uart1rx.idx = 0;
            parse_ground_cmd(&uart1rx); // @suppress("Invalid arguments")
            loop_flags ^= FLAG_UART1_RX_PACKET;
            // re-enable uart1 interrupt
            UCA1IE |= UCRXIE;
            /* parse the packet */
        }
        if (loop_flags & FLAG_I2C_RX_PACKET) {
            /* TODO: handle event for power system message */
            /* clear event when done */
            loop_flags ^= FLAG_I2C_RX_PACKET;
        }
        if (loop_flags & FLAG_TIMER_TICK) {
            /* handle event for heartbeat */
            /* always sample the ADC for temperature and voltage levels */
            adc_sample();

            switch (rovstate) {
            case RS_SERVICE:
                send_earth_heartbeat(&i2cReadings);
                if (heatingControlEnabled) heaterControl();
                watchdog_monitor();
                break;
            case RS_KEEPALIVE:
                /* send heartbeat with collected data */
                send_earth_heartbeat(&i2cReadings);
                if (heatingControlEnabled) heaterControl(); // calculate PWM duty cycle (if any) to apply to heater
                break;
            case RS_MISSION:
                /* check for kicks from devices and reset misbehaving things */
                // Initiate gauge readings here, the rest of the actions to do in this state every state
                // will be done after gauge readings complete, which is monitored in the
                // FLAG_I2C_GAUGE_READING_ACTIVE loop_flags block below.
                I2C_Sensors__initiateGaugeReadings();
                loop_flags |= FLAG_I2C_GAUGE_READING_ACTIVE;

                send_earth_heartbeat(&i2cReadings);
                watchdog_monitor();
                break;
            case RS_FAULT:
                /* sad :( */
                break;
            }

            /* clear event when done */
            loop_flags ^= FLAG_TIMER_TICK;
        }

        if (loop_flags & FLAG_I2C_GAUGE_READING_ACTIVE) {
            I2C_Sensors__spinOnce();

            I2C_Sensors__Status stat = I2C_Sensors__getGaugeReadingStatus(&i2cReadings);

            int done = (I2C_SENSORS__STATUS__INCOMPLETE != stat);

            if (done) {
                /* check for kicks from devices and reset misbehaving things */
                send_earth_heartbeat(&i2cReadings);
                watchdog_monitor();

                loop_flags ^= FLAG_I2C_GAUGE_READING_ACTIVE;
            }
        }

        if (lastHeater ^ heating) {
            if (heating) {
                enableHeater();
            } else {
                disableHeater();
            }
        }
        lastHeater = heating;
        if (loop_flags & FLAG_TEMP_HIGH) {
            if (rovstate == RS_KEEPALIVE)
                /* it only makes sense to disable the heaters if we're connected to the lander */
                disableHeater();

            /* clear event when done */
            loop_flags ^= FLAG_TEMP_HIGH;
        }
        if (loop_flags & FLAG_POWER_ISSUE) {
            if (rovstate == RS_MISSION) {
                /* TODO: turn off various power lines & enter fault mode */
            }
            /* clear event when done */
            loop_flags ^= FLAG_POWER_ISSUE;
        }
    }

	return 0;
}
<|MERGE_RESOLUTION|>--- conflicted
+++ resolved
@@ -1,277 +1,270 @@
-#include <msp430.h>
-#include <stdlib.h>
-#include <string.h>
-
-#include "include/buffer.h"
-#include "include/uart.h"
-#include "include/bsp.h"
-#include "include/adc.h"
-#include "include/flags.h"
-#include "include/ip_udp.h"
-#include "include/watchdog.h"
-#include "include/i2c_sensors.h"
-
-
-/* define all of the buffers used in other files */
-__volatile struct buffer uart0rx, uart0tx, uart1rx, uart1tx;
-struct buffer hercbuf;
-__volatile uint16_t loop_flags;
-extern uint8_t heating;
-uint8_t lastHeater = 0;
-uint8_t heatingControlEnabled = 1;
-
-// @suppress("Invalid arguments")
-
-/* function definitions in ground_cmd.c */
-void parse_ground_cmd(struct buffer *pp);
-void send_earth_heartbeat(I2C_Sensors__Readings *i2cReadings);
-
-/**
- * main.c
- */
-//TODO: commented out for firing test; update to only keep MISSION after deployment
-//#pragma PERSISTENT(rovstate)
-//TODO: should be RS_KEEPALIVE
-enum rover_state rovstate = RS_MISSION; // RAEWYN CHANGE DEFAULT STATE HERE
-
-void uart1_disable();
-void uart0_init();
-
-void enterMode(enum rover_state newstate) {
-    switch (newstate) {
-    case RS_SLEEP:
-        /* fallthrough to keepalive */
-    case RS_SERVICE:
-        /* service is same as keep alive */
-        /* service mode is a temporary step transition to mission mode */
-    case RS_KEEPALIVE:
-        /* power everything off and set resets */
-        powerOffFpga();
-        powerOffMotors();
-        powerOffRadio();
-        powerOffHercules();
-        setRadioReset();
-        setFPGAReset();
-        setMotorsReset();
-        setHerculesReset();
-<<<<<<< HEAD
-=======
-        I2C_Sensors__fuelGaugeLowPowerBlocking();
-        /* TODO: do we want to do it in this order? */
->>>>>>> c6a441fb
-
-        /* turn off voltage rails */
-        disable3V3PowerRail();
-        disable24VPowerRail();
-        disableBatteries();
-<<<<<<< HEAD
-
-=======
->>>>>>> c6a441fb
-        /* monitor only lander voltages */
-        adc_setup_lander();
-        enableHeater();
-        startChargingBatteries();
-        break;
-    default:
-    case RS_MISSION:
-        /* bootup process - enable all rails */
-        enable3V3PowerRail();
-        enable24VPowerRail();
-        enableBatteries();
-        disableHeater();
-
-        /* enable hercules uart */
-        uart0_init();
-
-        /* power everything on and release resets */
-        releaseRadioReset();
-        releaseFPGAReset();
-
-        /* start monitoring only mission-relevant voltages */
-        adc_setup_mission();
-
-        /* power stuff on */
-        powerOnFpga();
-        powerOnMotors();
-        powerOnRadio();
-        stopChargingBatteries();
-
-        __delay_cycles(12345678); //give fuel gauge [50 ms] & wifi [~750 ms] time to start up
-//        initializeFuelGauge();
-        I2C_Sensors__initializeFuelGaugeBlocking();
-        powerOnHercules();
-        releaseMotorsReset();
-        releaseHerculesReset();
-
-        break;
-    case RS_FAULT:
-        /* TODO: fault mode; enable everything in lander mode */
-        break;
-    }
-    rovstate = newstate;
-}
-
-uint16_t ticks;
-
-int main(void) {
-    /* stop watchdog timer */
-	WDTCTL = WDTPW | WDTHOLD;
-
-	/* unlock changes to registers/ports, etc. */
-	PM5CTL0 &= ~LOCKLPM5;
-
-	// initialize buffers
-	hercbuf.idx = 0;
-	hercbuf.used = 0;
-	ticks = 0;
-
-	/* initialize the board */
-    initializeGpios();
-
-    /* set up uart clock */
-    clock_init();
-
-    /* set up uart */
-    //uart0_init();
-    uart1_init();
-
-    /* set up watchdog */
-    watchdog_init();
-
-    /* set up the ADC */
-    adc_init();
-
-    /* set up i2c to read from fuel gauge*/
-    I2C_Sensors__init();
-
-    /* enter keepalive mode */
-    enterMode(rovstate);
-
-    // TODO: camera switch is for debugging only
-    fpgaCameraSelectHi();
-
-    __bis_SR_register(GIE); // Enable all interrupts
-
-    // TODO: debug
-    ipudp_send_packet("hello, world!\r\n", 15); // @suppress("Invalid arguments")
-
-    I2C_Sensors__Readings i2cReadings = { 0 }; // will hold i2c data
-
-    // the core structure of this program is like an event loop
-    while (1) {
-        ticks++;
-        /* watchdog timer setup - need to stroke every ~1s */
-        /* basically, we limit the execution of each loop to ~1s or else reset */
-        WDTCTL = WDT_ARST_1000;
-
-        /* check if anything happened */
-        if (!loop_flags) { /* nothing did */
-            /* go back to low power mode */
-            __bis_SR_register(GIE);
-            continue;
-        }
-
-        /* a cool thing happened! now time to check what it was */
-        if (loop_flags & FLAG_UART0_RX_PACKET) {
-            watchdog_handle_hercules(&i2cReadings); // @suppress("Invalid arguments")
-
-            /* clear event when done */
-            loop_flags ^= FLAG_UART0_RX_PACKET;
-        }
-
-        if (loop_flags & FLAG_UART1_RX_PACKET) {
-            // temporarily disable uart1 rx interrupt
-            UCA1IE &= ~UCRXIE;
-            uart1rx.used = uart1rx.idx;
-            uart1rx.idx = 0;
-            parse_ground_cmd(&uart1rx); // @suppress("Invalid arguments")
-            loop_flags ^= FLAG_UART1_RX_PACKET;
-            // re-enable uart1 interrupt
-            UCA1IE |= UCRXIE;
-            /* parse the packet */
-        }
-        if (loop_flags & FLAG_I2C_RX_PACKET) {
-            /* TODO: handle event for power system message */
-            /* clear event when done */
-            loop_flags ^= FLAG_I2C_RX_PACKET;
-        }
-        if (loop_flags & FLAG_TIMER_TICK) {
-            /* handle event for heartbeat */
-            /* always sample the ADC for temperature and voltage levels */
-            adc_sample();
-
-            switch (rovstate) {
-            case RS_SERVICE:
-                send_earth_heartbeat(&i2cReadings);
-                if (heatingControlEnabled) heaterControl();
-                watchdog_monitor();
-                break;
-            case RS_KEEPALIVE:
-                /* send heartbeat with collected data */
-                send_earth_heartbeat(&i2cReadings);
-                if (heatingControlEnabled) heaterControl(); // calculate PWM duty cycle (if any) to apply to heater
-                break;
-            case RS_MISSION:
-                /* check for kicks from devices and reset misbehaving things */
-                // Initiate gauge readings here, the rest of the actions to do in this state every state
-                // will be done after gauge readings complete, which is monitored in the
-                // FLAG_I2C_GAUGE_READING_ACTIVE loop_flags block below.
-                I2C_Sensors__initiateGaugeReadings();
-                loop_flags |= FLAG_I2C_GAUGE_READING_ACTIVE;
-
-                send_earth_heartbeat(&i2cReadings);
-                watchdog_monitor();
-                break;
-            case RS_FAULT:
-                /* sad :( */
-                break;
-            }
-
-            /* clear event when done */
-            loop_flags ^= FLAG_TIMER_TICK;
-        }
-
-        if (loop_flags & FLAG_I2C_GAUGE_READING_ACTIVE) {
-            I2C_Sensors__spinOnce();
-
-            I2C_Sensors__Status stat = I2C_Sensors__getGaugeReadingStatus(&i2cReadings);
-
-            int done = (I2C_SENSORS__STATUS__INCOMPLETE != stat);
-
-            if (done) {
-                /* check for kicks from devices and reset misbehaving things */
-                send_earth_heartbeat(&i2cReadings);
-                watchdog_monitor();
-
-                loop_flags ^= FLAG_I2C_GAUGE_READING_ACTIVE;
-            }
-        }
-
-        if (lastHeater ^ heating) {
-            if (heating) {
-                enableHeater();
-            } else {
-                disableHeater();
-            }
-        }
-        lastHeater = heating;
-        if (loop_flags & FLAG_TEMP_HIGH) {
-            if (rovstate == RS_KEEPALIVE)
-                /* it only makes sense to disable the heaters if we're connected to the lander */
-                disableHeater();
-
-            /* clear event when done */
-            loop_flags ^= FLAG_TEMP_HIGH;
-        }
-        if (loop_flags & FLAG_POWER_ISSUE) {
-            if (rovstate == RS_MISSION) {
-                /* TODO: turn off various power lines & enter fault mode */
-            }
-            /* clear event when done */
-            loop_flags ^= FLAG_POWER_ISSUE;
-        }
-    }
-
-	return 0;
-}
+#include <msp430.h>
+#include <stdlib.h>
+#include <string.h>
+
+#include "include/buffer.h"
+#include "include/uart.h"
+#include "include/bsp.h"
+#include "include/adc.h"
+#include "include/flags.h"
+#include "include/ip_udp.h"
+#include "include/watchdog.h"
+#include "include/i2c_sensors.h"
+
+
+/* define all of the buffers used in other files */
+__volatile struct buffer uart0rx, uart0tx, uart1rx, uart1tx;
+struct buffer hercbuf;
+__volatile uint16_t loop_flags;
+extern uint8_t heating;
+uint8_t lastHeater = 0;
+uint8_t heatingControlEnabled = 1;
+
+// @suppress("Invalid arguments")
+
+/* function definitions in ground_cmd.c */
+void parse_ground_cmd(struct buffer *pp);
+void send_earth_heartbeat(I2C_Sensors__Readings *i2cReadings);
+
+/**
+ * main.c
+ */
+//TODO: commented out for firing test; update to only keep MISSION after deployment
+//#pragma PERSISTENT(rovstate)
+//TODO: should be RS_KEEPALIVE
+enum rover_state rovstate = RS_MISSION; // RAEWYN CHANGE DEFAULT STATE HERE
+
+void uart1_disable();
+void uart0_init();
+
+void enterMode(enum rover_state newstate) {
+    switch (newstate) {
+    case RS_SLEEP:
+        /* fallthrough to keepalive */
+    case RS_SERVICE:
+        /* service is same as keep alive */
+        /* service mode is a temporary step transition to mission mode */
+    case RS_KEEPALIVE:
+        /* power everything off and set resets */
+        powerOffFpga();
+        powerOffMotors();
+        powerOffRadio();
+        powerOffHercules();
+        setRadioReset();
+        setFPGAReset();
+        setMotorsReset();
+        setHerculesReset();
+        I2C_Sensors__fuelGaugeLowPowerBlocking();
+
+        /* turn off voltage rails */
+        disable3V3PowerRail();
+        disable24VPowerRail();
+        disableBatteries();
+
+        /* monitor only lander voltages */
+        adc_setup_lander();
+        enableHeater();
+        startChargingBatteries();
+        break;
+    default:
+    case RS_MISSION:
+        /* bootup process - enable all rails */
+        enable3V3PowerRail();
+        enable24VPowerRail();
+        enableBatteries();
+        disableHeater();
+
+        /* enable hercules uart */
+        uart0_init();
+
+        /* power everything on and release resets */
+        releaseRadioReset();
+        releaseFPGAReset();
+
+        /* start monitoring only mission-relevant voltages */
+        adc_setup_mission();
+
+        /* power stuff on */
+        powerOnFpga();
+        powerOnMotors();
+        powerOnRadio();
+        stopChargingBatteries();
+
+        __delay_cycles(12345678); //give fuel gauge [50 ms] & wifi [~750 ms] time to start up
+//        initializeFuelGauge();
+        I2C_Sensors__initializeFuelGaugeBlocking();
+        powerOnHercules();
+        releaseMotorsReset();
+        releaseHerculesReset();
+
+        break;
+    case RS_FAULT:
+        /* TODO: fault mode; enable everything in lander mode */
+        break;
+    }
+    rovstate = newstate;
+}
+
+uint16_t ticks;
+
+int main(void) {
+    /* stop watchdog timer */
+	WDTCTL = WDTPW | WDTHOLD;
+
+	/* unlock changes to registers/ports, etc. */
+	PM5CTL0 &= ~LOCKLPM5;
+
+	// initialize buffers
+	hercbuf.idx = 0;
+	hercbuf.used = 0;
+	ticks = 0;
+
+	/* initialize the board */
+    initializeGpios();
+
+    /* set up uart clock */
+    clock_init();
+
+    /* set up uart */
+    //uart0_init();
+    uart1_init();
+
+    /* set up watchdog */
+    watchdog_init();
+
+    /* set up the ADC */
+    adc_init();
+
+    /* set up i2c to read from fuel gauge*/
+    I2C_Sensors__init();
+
+    /* enter keepalive mode */
+    enterMode(rovstate);
+
+    // TODO: camera switch is for debugging only
+    fpgaCameraSelectHi();
+
+    __bis_SR_register(GIE); // Enable all interrupts
+
+    // TODO: debug
+    ipudp_send_packet("hello, world!\r\n", 15); // @suppress("Invalid arguments")
+
+    I2C_Sensors__Readings i2cReadings = { 0 }; // will hold i2c data
+
+    // the core structure of this program is like an event loop
+    while (1) {
+        ticks++;
+        /* watchdog timer setup - need to stroke every ~1s */
+        /* basically, we limit the execution of each loop to ~1s or else reset */
+        WDTCTL = WDT_ARST_1000;
+
+        /* check if anything happened */
+        if (!loop_flags) { /* nothing did */
+            /* go back to low power mode */
+            __bis_SR_register(GIE);
+            continue;
+        }
+
+        /* a cool thing happened! now time to check what it was */
+        if (loop_flags & FLAG_UART0_RX_PACKET) {
+            watchdog_handle_hercules(&i2cReadings); // @suppress("Invalid arguments")
+
+            /* clear event when done */
+            loop_flags ^= FLAG_UART0_RX_PACKET;
+        }
+
+        if (loop_flags & FLAG_UART1_RX_PACKET) {
+            // temporarily disable uart1 rx interrupt
+            UCA1IE &= ~UCRXIE;
+            uart1rx.used = uart1rx.idx;
+            uart1rx.idx = 0;
+            parse_ground_cmd(&uart1rx); // @suppress("Invalid arguments")
+            loop_flags ^= FLAG_UART1_RX_PACKET;
+            // re-enable uart1 interrupt
+            UCA1IE |= UCRXIE;
+            /* parse the packet */
+        }
+        if (loop_flags & FLAG_I2C_RX_PACKET) {
+            /* TODO: handle event for power system message */
+            /* clear event when done */
+            loop_flags ^= FLAG_I2C_RX_PACKET;
+        }
+        if (loop_flags & FLAG_TIMER_TICK) {
+            /* handle event for heartbeat */
+            /* always sample the ADC for temperature and voltage levels */
+            adc_sample();
+
+            switch (rovstate) {
+            case RS_SERVICE:
+                send_earth_heartbeat(&i2cReadings);
+                if (heatingControlEnabled) heaterControl();
+                watchdog_monitor();
+                break;
+            case RS_KEEPALIVE:
+                /* send heartbeat with collected data */
+                send_earth_heartbeat(&i2cReadings);
+                if (heatingControlEnabled) heaterControl(); // calculate PWM duty cycle (if any) to apply to heater
+                break;
+            case RS_MISSION:
+                /* check for kicks from devices and reset misbehaving things */
+                // Initiate gauge readings here, the rest of the actions to do in this state every state
+                // will be done after gauge readings complete, which is monitored in the
+                // FLAG_I2C_GAUGE_READING_ACTIVE loop_flags block below.
+                I2C_Sensors__initiateGaugeReadings();
+                loop_flags |= FLAG_I2C_GAUGE_READING_ACTIVE;
+
+                send_earth_heartbeat(&i2cReadings);
+                watchdog_monitor();
+                break;
+            case RS_FAULT:
+                /* sad :( */
+                break;
+            }
+
+            /* clear event when done */
+            loop_flags ^= FLAG_TIMER_TICK;
+        }
+
+        if (loop_flags & FLAG_I2C_GAUGE_READING_ACTIVE) {
+            I2C_Sensors__spinOnce();
+
+            I2C_Sensors__Status stat = I2C_Sensors__getGaugeReadingStatus(&i2cReadings);
+
+            int done = (I2C_SENSORS__STATUS__INCOMPLETE != stat);
+
+            if (done) {
+                /* check for kicks from devices and reset misbehaving things */
+                send_earth_heartbeat(&i2cReadings);
+                watchdog_monitor();
+
+                loop_flags ^= FLAG_I2C_GAUGE_READING_ACTIVE;
+            }
+        }
+
+        if (lastHeater ^ heating) {
+            if (heating) {
+                enableHeater();
+            } else {
+                disableHeater();
+            }
+        }
+        lastHeater = heating;
+        if (loop_flags & FLAG_TEMP_HIGH) {
+            if (rovstate == RS_KEEPALIVE)
+                /* it only makes sense to disable the heaters if we're connected to the lander */
+                disableHeater();
+
+            /* clear event when done */
+            loop_flags ^= FLAG_TEMP_HIGH;
+        }
+        if (loop_flags & FLAG_POWER_ISSUE) {
+            if (rovstate == RS_MISSION) {
+                /* TODO: turn off various power lines & enter fault mode */
+            }
+            /* clear event when done */
+            loop_flags ^= FLAG_POWER_ISSUE;
+        }
+    }
+
+	return 0;
+}