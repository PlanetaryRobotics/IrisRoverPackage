#include "stateMachine/RoverStateBase.hpp"

#include "drivers/adc.h"
#include "drivers/bsp.h"
#include "drivers/blimp.h"
#include "event/event.h"
#include "event/event_queue.h"

#include "comms/ground_msgs.h"
#include "watchdog.h"

#include <cassert>
#include <msp430.h>

namespace iris
{

    struct CallbackUserArg
    {
            RoverStateBase& m_state;
            RoverContext& m_context;

            explicit CallbackUserArg(RoverStateBase& state, RoverContext& context)
                    : m_state(state), m_context(context)
            {
            }
    };

    RoverStateBase::RoverStateBase(RoverState state)
            : m_state(state)
    {
    }

    RoverState RoverStateBase::getState()
    {
        return m_state;
    }

    bool RoverStateBase::canEnterLowPowerMode(RoverContext& /*theContext*/)
    {
        return true;
    }

    RoverState RoverStateBase::handleHighTemp(RoverContext& theContext)
    {
        TB0CCR2 = 0;
        theContext.m_details.m_hParams.m_heaterDutyCycle = 0;
        theContext.m_details.m_hParams.m_heating = false;
        return getState();
    }

    void RoverStateBase::initiateNextI2cAction(RoverContext& theContext)
    {
        // A static value so that we remember the index of the last action we performed. By doing this, we can rotate
        // through all possibles actions to make sure that a single action repeated with a high frequency doesn't
        // prevent other actions from being triggered.
        static size_t i = static_cast<size_t>(I2C_SENSORS__ACTIONS__INACTIVE);

        // Exit early if we have no queued actions
        if (theContext.m_queuedI2cActions == 0) {
            return;
        }

        // See what, if anything, is the next action to be performed
        for (size_t j = 0; j < static_cast<size_t>(I2C_SENSORS__ACTIONS__COUNT); ++j) {
            size_t actionIndex = i + j;

            // Wrap around if necessary (in theory only an if should be necessary, but a while loop seems safer)
            while (actionIndex >= static_cast<size_t>(I2C_SENSORS__ACTIONS__COUNT)) {
                actionIndex -= static_cast<size_t>(I2C_SENSORS__ACTIONS__COUNT);
            }

            uint16_t actionMask = 1 << actionIndex;

            // If the corresponding bit in m_queuedI2cActions is set, then we want to perform that action
            if ((theContext.m_queuedI2cActions & actionMask) != 0) {
                // First, initiate the action
                I2C_Sensors__Action actionEnum = static_cast<I2C_Sensors__Action>(actionIndex);

                I2C_Sensors__Status i2cStatus = I2C_SENSORS__STATUS__SUCCESS_DONE;

                switch (actionEnum) {
                    case I2C_SENSORS__ACTIONS__INACTIVE:
                        // This is always false in this case, but rechecking this condition makes the resulting output
                        // more descriptive.
                        assert(actionEnum != I2C_SENSORS__ACTIONS__INACTIVE);
                        break;

                    case I2C_SENSORS__ACTIONS__GAUGE_READING:
                        i2cStatus = I2C_Sensors__initiateGaugeReadings();
                        assert(i2cStatus == I2C_SENSORS__STATUS__SUCCESS_DONE);
                        break;

                    case I2C_SENSORS__ACTIONS__GAUGE_INIT:
                        i2cStatus = I2C_Sensors__initiateFuelGaugeInitialization();
                        assert(i2cStatus == I2C_SENSORS__STATUS__SUCCESS_DONE);
                        break;

                    case I2C_SENSORS__ACTIONS__WRITE_GAUGE_LOW_POWER:
                        i2cStatus = I2C_Sensors__initiateWriteLowPower();
                        assert(i2cStatus == I2C_SENSORS__STATUS__SUCCESS_DONE);
                        break;

                    case I2C_SENSORS__ACTIONS__READ_GAUGE_CONTROL_REGISTER:
                        i2cStatus = I2C_Sensors__initiateReadControl();
                        assert(i2cStatus == I2C_SENSORS__STATUS__SUCCESS_DONE);
                        break;

                    case I2C_SENSORS__ACTIONS__INIT_IO_EXPANDER:
                        i2cStatus = I2C_Sensors__initiateIoExpanderInitialization();
                        assert(i2cStatus == I2C_SENSORS__STATUS__SUCCESS_DONE);
                        break;

                    case I2C_SENSORS__ACTIONS__WRITE_IO_EXPANDER:
                        if (theContext.m_writeCustomIoExpanderValues) {
                            i2cStatus = I2C_Sensors__initiateWriteIoExpander(theContext.m_queuedIOWritePort0Value,
                                                                             theContext.m_queuedIOWritePort1Value);
                        } else {
                            i2cStatus = I2C_Sensors__initiateWriteIoExpanderCurrentValues();
                        }
                        assert(i2cStatus == I2C_SENSORS__STATUS__SUCCESS_DONE);
                        break;

                    case I2C_SENSORS__ACTIONS__READ_IO_EXPANDER:
                        i2cStatus = I2C_Sensors__initiateReadIoExpander();
                        assert(i2cStatus == I2C_SENSORS__STATUS__SUCCESS_DONE);
                        break;

                    default:
                        // This is always false in this case, but rechecking this condition makes the resulting output
                        // more descriptive.
                        assert(actionEnum >= I2C_SENSORS__ACTIONS__INACTIVE
                               && actionEnum < I2C_SENSORS__ACTIONS__COUNT);
                }

                // Then, clear the queued action bit so we don't repeat this action until it is requeued elsewhere
                theContext.m_queuedI2cActions &= ~actionMask;

                // Also indicate that I2C is active in our context
                theContext.m_i2cActive = true;

                // Lastly, update our static index-tracking variable
                i = actionIndex;

                break;
            }
        }
    }

    void RoverStateBase::heaterControl(RoverContext& theContext)
    {
        // voltage, where LSB = 0.0008056640625V
<<<<<<< HEAD
        unsigned short thermReading = theContext.m_adcValues.battRT;
        bool tempLow = false;
=======
        unsigned short thermReading = theContext.m_adcValues.battTemp;
>>>>>>> 9ccaf77f
        HeaterParams& hParams = theContext.m_details.m_hParams;

        if (thermReading > hParams.m_heaterOnVal) {
            // Start heating when temperature drops low enough, which we detect via the ADC reading rising above a
            // configured (either via the default value or a value commanded from ground) ADC reading.
            enableHeater();
        } else if (thermReading < hParams.m_heaterOffVal) {
            // Start heating when temperature rises high enough, which we detect via the ADC reading falling below a
            // configured (either via the default value or a value commanded from ground) ADC reading.
            disableHeater();
        }
<<<<<<< HEAD

        uint32_t pwmCycle = 0;

        // P controller output
        // setpoint is slightly above desired temp because otherwise it will get stuck slightly below it
        if (tempLow) {
            pwmCycle = hParams.m_kpHeater * (thermReading - hParams.m_heaterSetpoint);
        }

        // Respect our limit
        if (pwmCycle > hParams.m_pwmLimit) {
            pwmCycle = hParams.m_pwmLimit;
        }

        // cannot have duty cycle greater than period
        if (pwmCycle > hParams.m_heaterDutyCyclePeriod) {
            pwmCycle = hParams.m_heaterDutyCyclePeriod;
        }

        TB0CCR2 = pwmCycle;
        hParams.m_heaterDutyCycle = pwmCycle;
        hParams.m_heating = (pwmCycle > 0);
=======
>>>>>>> 9ccaf77f
    }

    RoverState RoverStateBase::handleLanderData(RoverContext& theContext)
    {
        return pumpMsgsFromLander(theContext);
    }

    RoverState RoverStateBase::handleHerculesData(RoverContext& theContext)
    {
        return pumpMsgsFromHercules(theContext);
    }

    void RoverStateBase::herculesMsgCallback(HercMsgs__Header* header,
                                             uint8_t* payloadBuffer,
                                             size_t payloadSize,
                                             void* userArg)
    {
        if (nullptr == userArg || nullptr == header || (payloadSize > 0 && NULL == payloadBuffer)) {
            return;
        }

        CallbackUserArg* args = reinterpret_cast<CallbackUserArg*>(userArg);

        args->m_context.m_watchdogFlags |= WDFLAG_HERCULES_KICK;

        switch (header->lowerOpCode) {
            case HERCULES_COMMS__MSG_OPCODE__STROKE:
                args->m_state.handleStrokeFromHercules(args->m_context, header);
                break;

            case HERCULES_COMMS__MSG_OPCODE__DOWNLINK:
                args->m_state.handleDownlinkFromHercules(args->m_context,
                                                         header,
                                                         payloadBuffer,
                                                         payloadSize);
                break;

            default: // We assume this is a reset command
                args->m_state.handleResetFromHercules(args->m_context, header);
                break;
        }
    }

    void RoverStateBase::landerMsgCallback(uint8_t* rxDataBuffer, size_t rxDataLen, void* userArg)
    {
        // Statically allocate the message structure so that it's not allocated on the stack
        static WdCmdMsgs__Message wdMessage = { 0 };
        static WdCmdMsgs__Response response = { 0 };
        static WdCmdMsgs__Response deployNotificationResponse = { 0 };

        assert(nullptr != userArg);

        CallbackUserArg* args = reinterpret_cast<CallbackUserArg*>(userArg);

        if (nullptr == rxDataBuffer) {
            //!< @todo reply to lander with this error
            return;
        }

        // First of all, parse the FSW common header. We assume it is part of a watchdog command message,
        // as the
        CmdMsgs__Status cmdStatus = CmdMsgs__deserializeHeader(rxDataBuffer, rxDataLen, &(wdMessage.commonHeader));

        assert(CMD_MSGS__STATUS__SUCCESS == cmdStatus);
        if (CMD_MSGS__STATUS__SUCCESS != cmdStatus) {
            // This should only really happen if rxDataLen is the wrong size
            //!< @todo reply to lander with this error
            return;
        }

        // We identify a ground command for WD by checking the "Type Magic" field in the FSW common header.
        // If the magic number in that field indicates the command is for Watchdog, then it is a ground
        // command for us.
        if (HEADER__TYPE_MAGIC_NUM__WATCHDOG_COMMAND == wdMessage.commonHeader.typeMagicNumber) {
            // This is a watchdog command. Parse it as such
            WdCmdMsgs__Status wdCmdStatus = WdCmdMsgs__deserializeMessage(rxDataBuffer,
                                                                          rxDataLen,
                                                                          &wdMessage,
                                                                          FALSE); // Don't reparse the header

            assert(WD_CMD_MSGS__STATUS__SUCCESS == wdCmdStatus);
            if (WD_CMD_MSGS__STATUS__SUCCESS != wdCmdStatus) {
                // This should only really happen if rxDataLen is the wrong size
                //!< @todo reply to lander with this error
                return;
            }

            bool sendDeployNotificationResponse = false;
            args->m_state.m_pumpMsgsFromLanderReturnState =
                    args->m_state.performWatchdogCommand(args->m_context,
                                                         wdMessage,
                                                         response,
                                                         deployNotificationResponse,
                                                         sendDeployNotificationResponse);

            if (sendDeployNotificationResponse) {
                args->m_state.sendLanderResponse(args->m_context, deployNotificationResponse);
            }

            args->m_state.sendLanderResponse(args->m_context, response);
        } else {
            // Anything with "Type Magic" field value that isn't for Watchdog is treated as uplink for Hercules
            args->m_state.m_pumpMsgsFromLanderReturnState = args->m_state.handleUplinkFromLander(args->m_context,
                                                                                                 rxDataBuffer,
                                                                                                 rxDataLen);
        }
    }

    RoverState RoverStateBase::performWatchdogCommand(RoverContext& theContext,
                                                      const WdCmdMsgs__Message& msg,
                                                      WdCmdMsgs__Response& response,
                                                      WdCmdMsgs__Response& deployNotificationResponse,
                                                      bool& sendDeployNotificationResponse)
    {
        // Make sure that by default we don't want to send the deploy notification response
        sendDeployNotificationResponse = false;

        // We always want to set the magic number and command ID (to which this is a response) on the response
        response.magicNumber = WD_CMD_MSGS__RESPONSE_MAGIC_NUMBER;
        response.commandId = msg.commandId;

        switch (msg.commandId) {
            case WD_CMD_MSGS__CMD_ID__RESET_SPECIFIC:
                return doGndCmdResetSpecific(theContext,
                                             msg,
                                             response,
                                             deployNotificationResponse,
                                             sendDeployNotificationResponse);

            case WD_CMD_MSGS__CMD_ID__PREP_FOR_DEPLOY:
                /* power on all systems */
                if (msg.body.prepForDeploy.confirmationMagicNumber != WD_CMD_MSGS__CONFIRM_DEPLOYMENT_MAGIC_NUMBER) {
                    /* magic bad */
                    response.statusCode = WD_CMD_MSGS__RESPONSE_STATUS__ERROR_BAD_COMMAND_PARAMETER;
                } else {
                    return doGndCmdPrepForDeploy(theContext,
                                                 msg,
                                                 response,
                                                 deployNotificationResponse,
                                                 sendDeployNotificationResponse);
                }
                break;

            case WD_CMD_MSGS__CMD_ID__DEPLOY:
                if (msg.body.deploy.confirmationMagicNumber != WD_CMD_MSGS__CONFIRM_DEPLOYMENT_MAGIC_NUMBER) {
                    /* magic bad */
                    response.statusCode = WD_CMD_MSGS__RESPONSE_STATUS__ERROR_BAD_COMMAND_PARAMETER;
                } else {
                    return doGndCmdDeploy(theContext,
                                          msg,
                                          response,
                                          deployNotificationResponse,
                                          sendDeployNotificationResponse);
                }
                break;

            case WD_CMD_MSGS__CMD_ID__SWITCH_CONN_MODE:
                return doGndCmdSwitchConnMode(theContext,
                                              msg,
                                              response,
                                              deployNotificationResponse,
                                              sendDeployNotificationResponse);

            case WD_CMD_MSGS__CMD_ID__SET_HEATER_KP:
                return doGndCmdSetHeaterKp(theContext,
                                           msg,
                                           response,
                                           deployNotificationResponse,
                                           sendDeployNotificationResponse);

            case WD_CMD_MSGS__CMD_ID__SET_AUTO_HEATER_ON_VALUE:
                return doGndCmdSetAutoHeaterOnValue(theContext,
                                                    msg,
                                                    response,
                                                    deployNotificationResponse,
                                                    sendDeployNotificationResponse);

            case WD_CMD_MSGS__CMD_ID__SET_AUTO_HEATER_OFF_VALUE:
                return doGndCmdSetAutoHeaterOffValue(theContext,
                                                     msg,
                                                     response,
                                                     deployNotificationResponse,
                                                     sendDeployNotificationResponse);

            case WD_CMD_MSGS__CMD_ID__SET_HEATER_DUTY_CYCLE:
                return doGndCmdSetHeaterDutyCycle(theContext,
                                                     msg,
                                                     response,
                                                     deployNotificationResponse,
                                                     sendDeployNotificationResponse);

            case WD_CMD_MSGS__CMD_ID__SET_HEATER_DUTY_CYCLE_PERIOD:
                return doGndCmdSetHeaterDutyCyclePeriod(theContext,
                                                        msg,
                                                        response,
                                                        deployNotificationResponse,
                                                        sendDeployNotificationResponse);

            case WD_CMD_MSGS__CMD_ID__SET_THERMISTOR_V_SETPOINT:
                return doGndCmdSetThermisterVSetpoint(theContext,
                                                      msg,
                                                      response,
                                                      deployNotificationResponse,
                                                      sendDeployNotificationResponse);

            case WD_CMD_MSGS__CMD_ID__ENTER_SLEEP_MODE:
                /* Enter sleep mode */
                if (msg.body.enterSleepMode.confirmationMagicNumber != WD_CMD_MSGS__CONFIRM_MODE_CHANGE_MAGIC_NUMBER) {
                    /* magic bad */
                    response.statusCode = WD_CMD_MSGS__RESPONSE_STATUS__ERROR_BAD_COMMAND_PARAMETER;
                } else {
                    return doGndCmdEnterSleepMode(theContext,
                                                  msg,
                                                  response,
                                                  deployNotificationResponse,
                                                  sendDeployNotificationResponse);
                }
                break;

            case WD_CMD_MSGS__CMD_ID__ENTER_KEEPALIVE_MODE:
                /* Enter keepalive mode */
                if (msg.body.enterKeepAliveMode.confirmationMagicNumber
                        != WD_CMD_MSGS__CONFIRM_MODE_CHANGE_MAGIC_NUMBER) {
                    /* magic bad */
                    response.statusCode = WD_CMD_MSGS__RESPONSE_STATUS__ERROR_BAD_COMMAND_PARAMETER;
                } else {
                    return doGndCmdEnterKeepAliveMode(theContext,
                                                      msg,
                                                      response,
                                                      deployNotificationResponse,
                                                      sendDeployNotificationResponse);
                }
                break;

            case WD_CMD_MSGS__CMD_ID__ENTER_SERVICE_MODE:
                /* Enter service mode */
                if (msg.body.enterServiceMode.confirmationMagicNumber
                        != WD_CMD_MSGS__CONFIRM_MODE_CHANGE_MAGIC_NUMBER) {
                    /* magic bad */
                    response.statusCode = WD_CMD_MSGS__RESPONSE_STATUS__ERROR_BAD_COMMAND_PARAMETER;
                } else {
                    return doGndCmdEnterServiceMode(theContext,
                                                    msg,
                                                    response,
                                                    deployNotificationResponse,
                                                    sendDeployNotificationResponse);
                }
                break;

            case WD_CMD_MSGS__CMD_ID__CLEAR_RESET_MEMORY:
                if ((msg.body.clearResetMem.magicOne != WD_CMD_MSGS__CONFIRM_CLR_RST_MEM_MAGIC_NUMBER_ONE) ||
                    (msg.body.clearResetMem.magicTwo != WD_CMD_MSGS__CONFIRM_CLR_RST_MEM_MAGIC_NUMBER_TWO)) {
                    /* magic bad */
                    response.statusCode = WD_CMD_MSGS__RESPONSE_STATUS__ERROR_BAD_COMMAND_PARAMETER;
                } else {
                    return doGndCmdClearResetMemory(theContext,
                                                    msg,
                                                    response,
                                                    deployNotificationResponse,
                                                    sendDeployNotificationResponse);
                }
                break;

            case WD_CMD_MSGS__CMD_ID__DANGEROUS_FORCE_BATT_STATE:
                if ((msg.body.dangForceBattState.confirmationMagicNumberOne
                            != WD_CMD_MSGS__CONFIRM_DANG_FORCE_BATT_STATE_MAGIC_NUMBER_ONE) ||
                    (msg.body.dangForceBattState.confirmationMagicNumberTwo
                            != WD_CMD_MSGS__CONFIRM_DANG_FORCE_BATT_STATE_MAGIC_NUMBER_TWO)) {
                    /* magic bad */
                    response.statusCode = WD_CMD_MSGS__RESPONSE_STATUS__ERROR_BAD_COMMAND_PARAMETER;
                } else {
                    return doGndCmdDangForceBattState(theContext,
                                                      msg,
                                                      response,
                                                      deployNotificationResponse,
                                                      sendDeployNotificationResponse);
                }
                break;

            case WD_CMD_MSGS__CMD_ID__REQUEST_DETAILED_REPORT:
                /* Enter service mode */
                if (msg.body.reqDetReport.magic != WD_CMD_MSGS__CONFIRM_REQ_DET_REPORT_MAGIC_NUMBER) {
                    /* magic bad */
                    response.statusCode = WD_CMD_MSGS__RESPONSE_STATUS__ERROR_BAD_COMMAND_PARAMETER;
                } else {
                    return doGndCmdRequestDetailedReport(theContext,
                                                         msg,
                                                         response,
                                                         deployNotificationResponse,
                                                         sendDeployNotificationResponse);
                }
                break;

            case WD_CMD_MSGS__CMD_ID__SET_CHARGE_EN_STATE:
                return doGndCmdSetChargeEnState(theContext,
                                                msg,
                                                response,
                                                deployNotificationResponse,
                                                sendDeployNotificationResponse);

            case WD_CMD_MSGS__CMD_ID__SET_CHARGE_REG_EN_STATE:
                return doGndCmdSetChargeRegEnState(theContext,
                                                   msg,
                                                   response,
                                                   deployNotificationResponse,
                                                   sendDeployNotificationResponse);

            case WD_CMD_MSGS__CMD_ID__SET_BATT_EN_STATE:
                return doGndCmdSetBattEnState(theContext,
                                              msg,
                                              response,
                                              deployNotificationResponse,
                                              sendDeployNotificationResponse);

            case WD_CMD_MSGS__CMD_ID__SET_BATT_CTRL_EN_STATE:
                return doGndCmdSetBattCtrlEnState(theContext,
                                                  msg,
                                                  response,
                                                  deployNotificationResponse,
                                                  sendDeployNotificationResponse);

            case WD_CMD_MSGS__CMD_ID__SET_LATCH_BATT_STATE:
                return doGndCmdSetLatchBattState(theContext,
                                                 msg,
                                                 response,
                                                 deployNotificationResponse,
                                                 sendDeployNotificationResponse);

            case WD_CMD_MSGS__CMD_ID__LATCH_SET_PULSE_LOW:
                return doGndCmdLatchSetPulseLow(theContext,
                                                msg,
                                                response,
                                                deployNotificationResponse,
                                                sendDeployNotificationResponse);

            case WD_CMD_MSGS__CMD_ID__LATCH_RESET_PULSE_LOW:
                return doGndCmdLatchResetPulseLow(theContext,
                                                  msg,
                                                  response,
                                                  deployNotificationResponse,
                                                  sendDeployNotificationResponse);

            default:
                response.statusCode = WD_CMD_MSGS__RESPONSE_STATUS__ERROR_BAD_COMMAND_ID;
                break;
        }

        return getState();
    }

    RoverState RoverStateBase::handleUplinkFromLander(RoverContext& theContext,
                                                      uint8_t* rxDataBuffer,
                                                      size_t rxDataLen)
    {
        // Anything with "Type Magic" field value that isn't for Watchdog is treated as uplink for Hercules
        HerculesComms__Status hcStatus = HerculesComms__txUplinkMsg(theContext.m_hcState,
                                                                    rxDataBuffer,
                                                                    rxDataLen);

        if (HERCULES_COMMS__STATUS__SUCCESS != hcStatus) {
            //!< @todo handling? Send response to lander maybe?
        }

        return getState();
    }

    RoverState RoverStateBase::handleStrokeFromHercules(RoverContext& theContext,
                                                        HercMsgs__Header* header)
    {
        static uint8_t telemetrySerializationBuffer[16] = { 0 };

        assert(nullptr != header);

        // For a stroke we just reply to the Hercules with our telemetry
        watchdog_build_hercules_telem(&(theContext.m_i2cReadings),
                                      &(theContext.m_adcValues),
                                      (theContext.m_isDeployed ? TRUE : FALSE),
                                      telemetrySerializationBuffer,
                                      sizeof(telemetrySerializationBuffer));

        HerculesComms__Status hcStatus = HerculesComms__txResponseMsg(theContext.m_hcState,
                                                                      header,
                                                                      telemetrySerializationBuffer,
                                                                      sizeof(telemetrySerializationBuffer));

        if (HERCULES_COMMS__STATUS__SUCCESS != hcStatus) {
            //!< @todo Handle error
        }

        return getState();
    }

    RoverState RoverStateBase::handleDownlinkFromHercules(RoverContext& theContext,
                                                          HercMsgs__Header* header,
                                                          uint8_t* payloadBuffer,
                                                          size_t payloadSize)
    {
        assert(nullptr != header);
        assert(nullptr != payloadBuffer);
        assert(0 != payloadSize);

        // For downlink we first send the data to the lander, then we reply to the Hercules

        // 1) Send data to lander
        LanderComms__Status lcStatus = LanderComms__txData(theContext.m_lcState, payloadBuffer, payloadSize);

        if (LANDER_COMMS__STATUS__SUCCESS != lcStatus) {
            //!< @todo Handle error

            // We still want to follow through. Even if we failed to tx the data we can still
            // try to reply to the Hercules
        }

        // 2) Reply to Hercules
        HerculesComms__Status hcStatus = HerculesComms__txResponseMsg(theContext.m_hcState,
                                                                      header,
                                                                      nullptr,
                                                                      0);

        if (HERCULES_COMMS__STATUS__SUCCESS != hcStatus) {
            //!< @todo Handle error
        }

        return getState();
    }

    RoverState RoverStateBase::handleResetFromHercules(RoverContext& theContext,
                                                       HercMsgs__Header* header)
    {
        assert(nullptr != header);

        // For Reset_Specific we want to do the reset, then reply to Hercules
        WdCmdMsgs__ResetSpecificId resetValue = (WdCmdMsgs__ResetSpecificId) header->resetValue;

        RoverState result = performResetCommand(theContext, resetValue, nullptr);

        HerculesComms__Status hcStatus = HerculesComms__txResponseMsg(theContext.m_hcState,
                                                                      header,
                                                                      nullptr,
                                                                      0);

        if (HERCULES_COMMS__STATUS__SUCCESS != hcStatus) {
            //!< @todo logging/handling?
        }

        return result;
    }

    RoverState RoverStateBase::pumpMsgsFromLander(RoverContext& theContext)
    {
        m_pumpMsgsFromLanderReturnState = getState();
        CallbackUserArg args(*this, theContext);

        LanderComms__Status lcStatus = LanderComms__tryGetMessage(theContext.m_lcState,
                                                                  RoverStateBase::landerMsgCallback,
                                                                  (void*) &args);

        assert(LANDER_COMMS__STATUS__SUCCESS == lcStatus);
        if (LANDER_COMMS__STATUS__SUCCESS != lcStatus) {
            //!< @todo logging?
        }

        return m_pumpMsgsFromLanderReturnState;
    }

    RoverState RoverStateBase::pumpMsgsFromHercules(RoverContext& theContext)
    {
        m_pumpMsgsFromHerculesReturnState = getState();
        CallbackUserArg args(*this, theContext);

        HerculesComms__Status hcStatus = HerculesComms__tryGetMessage(theContext.m_hcState,
                                                                      RoverStateBase::herculesMsgCallback,
                                                                      (void*) &args);

        //assert(HERCULES_COMMS__STATUS__SUCCESS == hcStatus);
        if (HERCULES_COMMS__STATUS__SUCCESS != hcStatus) {
            //!< @todo logging?
        }

        return m_pumpMsgsFromHerculesReturnState;
    }

    void RoverStateBase::sendLanderResponse(RoverContext& theContext, WdCmdMsgs__Response& response)
    {
        static uint8_t responseSerializationBuffer[WD_CMD_MSGS__PACKED_SIZE__RESPONSE_MSG] = { 0 };

        WdCmdMsgs__Status wdCmdStatus = WdCmdMsgs__serializeGroundResponse(&response,
                                                                           responseSerializationBuffer,
                                                                           sizeof(responseSerializationBuffer));

        assert(WD_CMD_MSGS__STATUS__SUCCESS == wdCmdStatus);

        LanderComms__Status lcStatus = LanderComms__txData(theContext.m_lcState,
                                                           responseSerializationBuffer,
                                                           sizeof(responseSerializationBuffer));

        if (LANDER_COMMS__STATUS__SUCCESS != lcStatus) {
            //!< @todo handling?
        }
    }

    // Specific watchdog command handling
    RoverState RoverStateBase::doGndCmdResetSpecific(RoverContext& theContext,
                                                     const WdCmdMsgs__Message& msg,
                                                     WdCmdMsgs__Response& response,
                                                     WdCmdMsgs__Response& deployNotificationResponse,
                                                     bool& sendDeployNotificationResponse)
    {
        return performResetCommand(theContext, msg.body.resetSpecific.resetId, &response);
    }

    RoverState RoverStateBase::doGndCmdPrepForDeploy(RoverContext& theContext,
                                                     const WdCmdMsgs__Message& msg,
                                                     WdCmdMsgs__Response& response,
                                                     WdCmdMsgs__Response& deployNotificationResponse,
                                                     bool& sendDeployNotificationResponse)
    {
        /* Default to not being in the right state to transition to mission mode */
        response.statusCode = WD_CMD_MSGS__RESPONSE_STATUS__ERROR_BAD_COMMAND_SEQUENCE;
        return getState();
    }

    RoverState RoverStateBase::doGndCmdDeploy(RoverContext& theContext,
                                              const WdCmdMsgs__Message& msg,
                                              WdCmdMsgs__Response& response,
                                              WdCmdMsgs__Response& deployNotificationResponse,
                                              bool& sendDeployNotificationResponse)
    {
        /* Default to not being in the right state to transition to deploy */
        response.statusCode = WD_CMD_MSGS__RESPONSE_STATUS__ERROR_BAD_COMMAND_SEQUENCE;
        return getState();
    }

    RoverState RoverStateBase::doGndCmdSwitchConnMode(RoverContext& theContext,
                                                      const WdCmdMsgs__Message& msg,
                                                      WdCmdMsgs__Response& response,
                                                      WdCmdMsgs__Response& deployNotificationResponse,
                                                      bool& sendDeployNotificationResponse)
    {
        //!< @todo IMPLEMENT!
        response.statusCode = WD_CMD_MSGS__RESPONSE_STATUS__SUCCESS;
        return getState();
    }

    RoverState RoverStateBase::doGndCmdSetHeaterKp(RoverContext& theContext,
                                                   const WdCmdMsgs__Message& msg,
                                                   WdCmdMsgs__Response& response,
                                                   WdCmdMsgs__Response& deployNotificationResponse,
                                                   bool& sendDeployNotificationResponse)
    {
        theContext.m_details.m_hParams.m_kpHeater = msg.body.setHeaterKp.kp;
        response.statusCode = WD_CMD_MSGS__RESPONSE_STATUS__SUCCESS;
        return getState();
    }

    RoverState RoverStateBase::doGndCmdSetAutoHeaterOnValue(RoverContext& theContext,
                                                            const WdCmdMsgs__Message& msg,
                                                            WdCmdMsgs__Response& response,
                                                            WdCmdMsgs__Response& deployNotificationResponse,
                                                            bool& sendDeployNotificationResponse)
    {
        theContext.m_details.m_hParams.m_heaterOnVal = msg.body.setAutoHeaterOnValue.heaterOnValue;
        response.statusCode = WD_CMD_MSGS__RESPONSE_STATUS__SUCCESS;
        return getState();
    }

    RoverState RoverStateBase::doGndCmdSetAutoHeaterOffValue(RoverContext& theContext,
                                                             const WdCmdMsgs__Message& msg,
                                                             WdCmdMsgs__Response& response,
                                                             WdCmdMsgs__Response& deployNotificationResponse,
                                                             bool& sendDeployNotificationResponse)
    {
        theContext.m_details.m_hParams.m_heaterOffVal = msg.body.setAutoHeaterOffValue.heaterOffValue;
        response.statusCode = WD_CMD_MSGS__RESPONSE_STATUS__SUCCESS;
        return getState();
    }

    RoverState RoverStateBase::doGndCmdSetHeaterDutyCycle(RoverContext& theContext,
                                                             const WdCmdMsgs__Message& msg,
                                                             WdCmdMsgs__Response& response,
                                                             WdCmdMsgs__Response& deployNotificationResponse,
                                                             bool& sendDeployNotificationResponse)
    {
        const uint16_t& newDutyCycle = msg.body.setHeaterDutyCycle.dutyCycle;
        if (newDutyCycle <= theContext.m_details.m_hParams.m_heaterDutyCyclePeriod) {
            TB0CCR2 = newDutyCycle;
            theContext.m_details.m_hParams.m_heaterDutyCycle = newDutyCycle;
            response.statusCode = WD_CMD_MSGS__RESPONSE_STATUS__SUCCESS;
        } else {
            response.statusCode = WD_CMD_MSGS__RESPONSE_STATUS__ERROR_BAD_COMMAND_PARAMETER;
        }
        return getState();
    }

    RoverState RoverStateBase::doGndCmdSetHeaterDutyCyclePeriod(RoverContext& theContext,
                                                                const WdCmdMsgs__Message& msg,
                                                                WdCmdMsgs__Response& response,
                                                                WdCmdMsgs__Response& deployNotificationResponse,
                                                                bool& sendDeployNotificationResponse)
    {
        TB0CCR0 = msg.body.setHeaterDutyCyclePeriod.dutyCyclePeriod;
        theContext.m_details.m_hParams.m_heaterDutyCyclePeriod =
                msg.body.setHeaterDutyCyclePeriod.dutyCyclePeriod;
        response.statusCode = WD_CMD_MSGS__RESPONSE_STATUS__SUCCESS;
        return getState();
    }

    RoverState RoverStateBase::doGndCmdSetThermisterVSetpoint(RoverContext& theContext,
                                                              const WdCmdMsgs__Message& msg,
                                                              WdCmdMsgs__Response& response,
                                                              WdCmdMsgs__Response& deployNotificationResponse,
                                                              bool& sendDeployNotificationResponse)
    {
        theContext.m_details.m_hParams.m_heaterSetpoint =
                msg.body.setThermisterVSetpoint.thermisterVSetpoint;
        response.statusCode = WD_CMD_MSGS__RESPONSE_STATUS__SUCCESS;
        return getState();
    }

    RoverState RoverStateBase::doGndCmdEnterSleepMode(RoverContext& theContext,
                                                      const WdCmdMsgs__Message& msg,
                                                      WdCmdMsgs__Response& response,
                                                      WdCmdMsgs__Response& deployNotificationResponse,
                                                      bool& sendDeployNotificationResponse)
    {
        // Sleep mode is deprecated so always return that we're in the wrong state to transition to sleep.
        response.statusCode = WD_CMD_MSGS__RESPONSE_STATUS__ERROR_BAD_COMMAND_SEQUENCE;
        return getState();
    }

    RoverState RoverStateBase::doGndCmdEnterKeepAliveMode(RoverContext& theContext,
                                                          const WdCmdMsgs__Message& msg,
                                                          WdCmdMsgs__Response& response,
                                                          WdCmdMsgs__Response& deployNotificationResponse,
                                                          bool& sendDeployNotificationResponse)
    {
        /* Default to not being in the right state to transition to keep alive mode */
        response.statusCode = WD_CMD_MSGS__RESPONSE_STATUS__ERROR_BAD_COMMAND_SEQUENCE;
        return getState();
    }

    RoverState RoverStateBase::doGndCmdEnterServiceMode(RoverContext& theContext,
                                                        const WdCmdMsgs__Message& msg,
                                                        WdCmdMsgs__Response& response,
                                                        WdCmdMsgs__Response& deployNotificationResponse,
                                                        bool& sendDeployNotificationResponse)
    {
        /* Default to not being in the right state to transition to service mode */
        response.statusCode = WD_CMD_MSGS__RESPONSE_STATUS__ERROR_BAD_COMMAND_SEQUENCE;
        return getState();
    }

    RoverState RoverStateBase::doGndCmdDangForceBattState(RoverContext& theContext,
                                                          const WdCmdMsgs__Message& msg,
                                                          WdCmdMsgs__Response& response,
                                                          WdCmdMsgs__Response& deployNotificationResponse,
                                                          bool& sendDeployNotificationResponse)
    {
        switch (msg.body.dangForceBattState.state) {
            case WD_CMD_MSGS__DANG_FORCE_BATT_STATE__LOW:
                blimp_bstat_dangerous_forceLow();
                response.statusCode = WD_CMD_MSGS__RESPONSE_STATUS__SUCCESS;
                break;

            case WD_CMD_MSGS__DANG_FORCE_BATT_STATE__HIGH:
                blimp_bstat_dangerous_forceHigh();
                response.statusCode = WD_CMD_MSGS__RESPONSE_STATUS__SUCCESS;
                break;

            case WD_CMD_MSGS__DANG_FORCE_BATT_STATE__RESTORE:
                blimp_bstat_safe_restoreInput();
                response.statusCode = WD_CMD_MSGS__RESPONSE_STATUS__SUCCESS;
                break;

            default:
                response.statusCode = WD_CMD_MSGS__RESPONSE_STATUS__ERROR_BAD_COMMAND_PARAMETER;
        }

        return getState();
    }

    RoverState RoverStateBase::doGndCmdSetChargeEnState(RoverContext& theContext,
                                                        const WdCmdMsgs__Message& msg,
                                                        WdCmdMsgs__Response& response,
                                                        WdCmdMsgs__Response& deployNotificationResponse,
                                                        bool& sendDeployNotificationResponse)
    {
        switch (msg.body.setChargeEnState.selection) {
            case WD_CMD_MSGS__CHARGE_EN__ON:
                blimp_chargerEnOn();
                response.statusCode = WD_CMD_MSGS__RESPONSE_STATUS__SUCCESS;
                break;

            case WD_CMD_MSGS__CHARGE_EN__OFF:
                blimp_chargerEnOff();
                response.statusCode = WD_CMD_MSGS__RESPONSE_STATUS__SUCCESS;
                break;

            case WD_CMD_MSGS__CHARGE_EN__FORCE_HIGH:
                blimp_chargerEnForceHigh();
                response.statusCode = WD_CMD_MSGS__RESPONSE_STATUS__SUCCESS;
                break;

            default:
                response.statusCode = WD_CMD_MSGS__RESPONSE_STATUS__ERROR_BAD_COMMAND_PARAMETER;
        }

        return getState();
    }

    RoverState RoverStateBase::doGndCmdSetChargeRegEnState(RoverContext& theContext,
                                                           const WdCmdMsgs__Message& msg,
                                                           WdCmdMsgs__Response& response,
                                                           WdCmdMsgs__Response& deployNotificationResponse,
                                                           bool& sendDeployNotificationResponse)
    {
        switch (msg.body.setChargeRegEnState.selection) {
            case WD_CMD_MSGS__CHARGE_REG_EN__ON:
                blimp_regEnOn();
                response.statusCode = WD_CMD_MSGS__RESPONSE_STATUS__SUCCESS;
                break;

            case WD_CMD_MSGS__CHARGE_REG_EN__OFF:
                blimp_regEnOff();
                response.statusCode = WD_CMD_MSGS__RESPONSE_STATUS__SUCCESS;
                break;

            default:
                response.statusCode = WD_CMD_MSGS__RESPONSE_STATUS__ERROR_BAD_COMMAND_PARAMETER;
        }

        return getState();
    }

    RoverState RoverStateBase::doGndCmdSetBattEnState(RoverContext& theContext,
                                                      const WdCmdMsgs__Message& msg,
                                                      WdCmdMsgs__Response& response,
                                                      WdCmdMsgs__Response& deployNotificationResponse,
                                                      bool& sendDeployNotificationResponse)
    {
        switch (msg.body.setBattEnState.selection) {
            case WD_CMD_MSGS__BATT_EN__ON:
                blimp_battEnOn();
                response.statusCode = WD_CMD_MSGS__RESPONSE_STATUS__SUCCESS;
                break;

            case WD_CMD_MSGS__BATT_EN__OFF:
                blimp_battEnOff();
                response.statusCode = WD_CMD_MSGS__RESPONSE_STATUS__SUCCESS;
                break;

            default:
                response.statusCode = WD_CMD_MSGS__RESPONSE_STATUS__ERROR_BAD_COMMAND_PARAMETER;
        }

        return getState();
    }

    RoverState RoverStateBase::doGndCmdSetBattCtrlEnState(RoverContext& theContext,
                                                          const WdCmdMsgs__Message& msg,
                                                          WdCmdMsgs__Response& response,
                                                          WdCmdMsgs__Response& deployNotificationResponse,
                                                          bool& sendDeployNotificationResponse)
    {
        response.statusCode = WD_CMD_MSGS__RESPONSE_STATUS__ERROR_BAD_COMMAND_SEQUENCE;
        return getState();
    }

    RoverState RoverStateBase::doGndCmdSetLatchBattState(RoverContext& theContext,
                                                         const WdCmdMsgs__Message& msg,
                                                         WdCmdMsgs__Response& response,
                                                         WdCmdMsgs__Response& deployNotificationResponse,
                                                         bool& sendDeployNotificationResponse)
    {
        switch (msg.body.setLatchBattState.selection) {
            case WD_CMD_MSGS__LATCH_BATT__ON:
                blimp_latchBattOn();
                response.statusCode = WD_CMD_MSGS__RESPONSE_STATUS__SUCCESS;
                break;

            case WD_CMD_MSGS__LATCH_BATT__OFF:
                blimp_latchBattOff();
                response.statusCode = WD_CMD_MSGS__RESPONSE_STATUS__SUCCESS;
                break;

            case WD_CMD_MSGS__LATCH_BATT__UPDATE:
                blimp_latchBattUpdate();
                response.statusCode = WD_CMD_MSGS__RESPONSE_STATUS__SUCCESS;
                break;

            default:
                response.statusCode = WD_CMD_MSGS__RESPONSE_STATUS__ERROR_BAD_COMMAND_PARAMETER;
        }

        return getState();
    }

    RoverState RoverStateBase::doGndCmdLatchSetPulseLow(RoverContext& theContext,
                                                        const WdCmdMsgs__Message& msg,
                                                        WdCmdMsgs__Response& response,
                                                        WdCmdMsgs__Response& deployNotificationResponse,
                                                        bool& sendDeployNotificationResponse)
    {
        switch (msg.body.latchSetPulseLow.selection) {
            case WD_CMD_MSGS__LATCH_SET_RESET__OFF:
                blimp_latchSetOff();
                response.statusCode = WD_CMD_MSGS__RESPONSE_STATUS__SUCCESS;
                break;

            case WD_CMD_MSGS__LATCH_SET_RESET__PULSE:
                blimp_latchSetPulseLow();
                response.statusCode = WD_CMD_MSGS__RESPONSE_STATUS__SUCCESS;
                break;

            case WD_CMD_MSGS__LATCH_SET_RESET__FORCE_HIGH:
                blimp_latchSetHigh();
                response.statusCode = WD_CMD_MSGS__RESPONSE_STATUS__SUCCESS;
                break;

            case WD_CMD_MSGS__LATCH_SET_RESET__FORCE_LOW:
                blimp_latchSetLow();
                response.statusCode = WD_CMD_MSGS__RESPONSE_STATUS__SUCCESS;
                break;

            default:
                response.statusCode = WD_CMD_MSGS__RESPONSE_STATUS__ERROR_BAD_COMMAND_PARAMETER;
        }

        return getState();
    }

    RoverState RoverStateBase::doGndCmdLatchResetPulseLow(RoverContext& theContext,
                                                          const WdCmdMsgs__Message& msg,
                                                          WdCmdMsgs__Response& response,
                                                          WdCmdMsgs__Response& deployNotificationResponse,
                                                          bool& sendDeployNotificationResponse)
    {

        switch (msg.body.latchResetPulseLow.selection) {
            case WD_CMD_MSGS__LATCH_SET_RESET__OFF:
                blimp_latchResetOff();
                response.statusCode = WD_CMD_MSGS__RESPONSE_STATUS__SUCCESS;
                break;

            case WD_CMD_MSGS__LATCH_SET_RESET__PULSE:
                blimp_latchResetPulseLow();
                response.statusCode = WD_CMD_MSGS__RESPONSE_STATUS__SUCCESS;
                break;

            case WD_CMD_MSGS__LATCH_SET_RESET__FORCE_HIGH:
                blimp_latchResetHigh();
                response.statusCode = WD_CMD_MSGS__RESPONSE_STATUS__SUCCESS;
                break;

            case WD_CMD_MSGS__LATCH_SET_RESET__FORCE_LOW:
                blimp_latchResetLow();
                response.statusCode = WD_CMD_MSGS__RESPONSE_STATUS__SUCCESS;
                break;

            default:
                response.statusCode = WD_CMD_MSGS__RESPONSE_STATUS__ERROR_BAD_COMMAND_PARAMETER;
        }

        return getState();
    }

    RoverState RoverStateBase::doGndCmdClearResetMemory(RoverContext& theContext,
                                                        const WdCmdMsgs__Message& msg,
                                                        WdCmdMsgs__Response& response,
                                                        WdCmdMsgs__Response& deployNotificationResponse,
                                                        bool& sendDeployNotificationResponse)
    {
        theContext.m_details.m_resetActionBits = 0;
        response.statusCode = WD_CMD_MSGS__RESPONSE_STATUS__SUCCESS;
        return getState();
    }

    RoverState RoverStateBase::doGndCmdRequestDetailedReport(RoverContext& theContext,
                                                             const WdCmdMsgs__Message& msg,
                                                             WdCmdMsgs__Response& response,
                                                             WdCmdMsgs__Response& deployNotificationResponse,
                                                             bool& sendDeployNotificationResponse)
    {
        theContext.m_sendDetailedReport = true;
        response.statusCode = WD_CMD_MSGS__RESPONSE_STATUS__SUCCESS;
        return getState();
    }

    void RoverStateBase::sendDetailedReportToLander(RoverContext& theContext)
    {
        /* send detailed report */
        static DetailedReport report = { 0 };
        GroundMsgs__Status gcStatus =
                GroundMsgs__generateDetailedReport(&(theContext.m_i2cReadings),
                                                   &(theContext.m_adcValues),
                                                   &(theContext.m_details),
                                                   &report);

        assert(GND_MSGS__STATUS__SUCCESS == gcStatus);

        LanderComms__Status lcStatus = LanderComms__txData(theContext.m_lcState,
                                                           (uint8_t*) &report,
                                                           sizeof(report));

        assert(LANDER_COMMS__STATUS__SUCCESS == lcStatus);
        if (LANDER_COMMS__STATUS__SUCCESS != lcStatus) {
            //!< @todo Handling?
        }
    }

    void RoverStateBase::doConditionalResetSpecific(RoverContext& theContext,
                                                    WdCmdMsgs__ResetSpecificId resetValue,
                                                    WdCmdMsgs__Response* response,
                                                    bool allowPowerOn,
                                                    bool allowDisableRs422,
                                                    bool allowDeploy,
                                                    bool allowUndeploy,
                                                    bool& writeIoExpander)
    {
        if (nullptr != response) {
            // Default to success, change if necessary
            response->statusCode = WD_CMD_MSGS__RESPONSE_STATUS__SUCCESS;
        }

        writeIoExpander = false;

        switch (resetValue) {
            case WD_CMD_MSGS__RESET_ID__NO_RESET:
                SET_RABI_IN_UINT(theContext.m_details.m_resetActionBits, RABI__NO_RESET);
                break;

            case WD_CMD_MSGS__RESET_ID__HERCULES_RESET:
                //!< @todo Should reset be allowed in KeepAlive? It's not technically powering on, but its similar.
                setHerculesReset();
                writeIoExpander = true;
                // queue up hercules unreset
                theContext.m_watchdogFlags |= WDFLAG_UNRESET_HERCULES;
                SET_RABI_IN_UINT(theContext.m_details.m_resetActionBits, RABI__HERCULES_RESET);
                break;

            case WD_CMD_MSGS__RESET_ID__HERCULES_POWER_ON:
                if (allowPowerOn) {
                    powerOnHercules();
                    SET_RABI_IN_UINT(theContext.m_details.m_resetActionBits, RABI__HERCULES_POWER_ON);
                } else if (nullptr != response) {
                    response->statusCode = WD_CMD_MSGS__RESPONSE_STATUS__ERROR_BAD_COMMAND_SEQUENCE;
                }
                break;

            case WD_CMD_MSGS__RESET_ID__HERCULES_POWER_OFF:
                powerOffHercules();
                SET_RABI_IN_UINT(theContext.m_details.m_resetActionBits, RABI__HERCULES_POWER_OFF);
                break;

            case WD_CMD_MSGS__RESET_ID__RADIO_RESET:
                //!< @todo Should reset be allowed in KeepAlive? It's not technically powering on, but its similar.
                setRadioReset();
                writeIoExpander = true;
                // queue up an radio unreset
                theContext.m_watchdogFlags |= WDFLAG_UNRESET_RADIO1;
                SET_RABI_IN_UINT(theContext.m_details.m_resetActionBits, RABI__RADIO_RESET);
                break;

            case WD_CMD_MSGS__RESET_ID__RADIO_POWER_ON:
                if (allowPowerOn) {
                    powerOnRadio();
                    writeIoExpander = true;
                    SET_RABI_IN_UINT(theContext.m_details.m_resetActionBits, RABI__RADIO_POWER_ON);
                } else if (nullptr != response) {
                    response->statusCode = WD_CMD_MSGS__RESPONSE_STATUS__ERROR_BAD_COMMAND_SEQUENCE;
                }
                break;

            case WD_CMD_MSGS__RESET_ID__RADIO_POWER_OFF:
                powerOffRadio();
                writeIoExpander = true;
                SET_RABI_IN_UINT(theContext.m_details.m_resetActionBits, RABI__RADIO_POWER_OFF);
                break;

            case WD_CMD_MSGS__RESET_ID__CAM_FPGA_RESET:
                //!< @todo Should reset be allowed in KeepAlive? It's not technically powering on, but its similar.
                setFPGAReset();
                writeIoExpander = true;
                // queue up the fpga unreset
                theContext.m_watchdogFlags |= WDFLAG_UNRESET_FPGA;
                SET_RABI_IN_UINT(theContext.m_details.m_resetActionBits, RABI__CAM_FPGA_RESET);
                break;

            case WD_CMD_MSGS__RESET_ID__CAM_FPGA_POWER_ON:
                if (allowPowerOn) {
                    powerOnFpga();
                    SET_RABI_IN_UINT(theContext.m_details.m_resetActionBits, RABI__CAM_FPGA_POWER_ON);
                } else if (nullptr != response) {
                    response->statusCode = WD_CMD_MSGS__RESPONSE_STATUS__ERROR_BAD_COMMAND_SEQUENCE;
                }
                break;

            case WD_CMD_MSGS__RESET_ID__CAM_FPGA_POWER_OFF:
                powerOffFpga();
                SET_RABI_IN_UINT(theContext.m_details.m_resetActionBits, RABI__CAM_FPGA_POWER_OFF);
                break;

            case WD_CMD_MSGS__RESET_ID__MOTOR_1_RESET:
                setMotor1Reset();
                writeIoExpander = true;
                // queue up the motor 1 unreset
                theContext.m_watchdogFlags |= WDFLAG_UNRESET_MOTOR1;
                break;

            case WD_CMD_MSGS__RESET_ID__MOTOR_2_RESET:
                setMotor2Reset();
                writeIoExpander = true;
                // queue up the motor 2 unreset
                theContext.m_watchdogFlags |= WDFLAG_UNRESET_MOTOR2;
                break;

            case WD_CMD_MSGS__RESET_ID__MOTOR_3_RESET:
                setMotor3Reset();
                writeIoExpander = true;
                // queue up the motor 3 unreset
                theContext.m_watchdogFlags |= WDFLAG_UNRESET_MOTOR3;
                break;

            case WD_CMD_MSGS__RESET_ID__MOTOR_4_RESET:
                setMotor4Reset();
                writeIoExpander = true;
                // queue up the motor 4 unreset
                theContext.m_watchdogFlags |= WDFLAG_UNRESET_MOTOR4;
                break;

            case WD_CMD_MSGS__RESET_ID__ALL_MOTORS_RESET:
                setMotorsReset();
                writeIoExpander = true;
                // queue up all the motor unresets
                theContext.m_watchdogFlags |= WDFLAG_UNRESET_MOTOR1 | WDFLAG_UNRESET_MOTOR2 |
                        WDFLAG_UNRESET_MOTOR3 | WDFLAG_UNRESET_MOTOR4;
                break;

            case WD_CMD_MSGS__RESET_ID__ALL_MOTORS_POWER_ON:
                if (allowPowerOn) {
                    powerOnMotors();
                    SET_RABI_IN_UINT(theContext.m_details.m_resetActionBits, RABI__ALL_MOTORS_POWER_ON);
                } else if (nullptr != response) {
                    response->statusCode = WD_CMD_MSGS__RESPONSE_STATUS__ERROR_BAD_COMMAND_SEQUENCE;
                }
                break;

            case WD_CMD_MSGS__RESET_ID__ALL_MOTORS_POWER_OFF:
                powerOffMotors();
                SET_RABI_IN_UINT(theContext.m_details.m_resetActionBits, RABI__ALL_MOTORS_POWER_OFF);
                break;

            case WD_CMD_MSGS__RESET_ID__3_3V_EN_RESET:
                if (allowPowerOn) {
                    disable3V3PowerRail();
                    // queue up 3V3 rail on again
                    theContext.m_watchdogFlags |= WDFLAG_UNRESET_3V3;
                    SET_RABI_IN_UINT(theContext.m_details.m_resetActionBits, RABI__3V3_EN_RESET);
                } else if (nullptr != response) {
                    response->statusCode = WD_CMD_MSGS__RESPONSE_STATUS__ERROR_BAD_COMMAND_SEQUENCE;
                }
                break;

            case WD_CMD_MSGS__RESET_ID__3_3V_EN_POWER_ON:
                if (allowPowerOn) {
                    enable3V3PowerRail();
                    blimp_vSysAllEnOn();
                    SET_RABI_IN_UINT(theContext.m_details.m_resetActionBits, RABI__3V3_EN_POWER_ON);
                } else if (nullptr != response) {
                    response->statusCode = WD_CMD_MSGS__RESPONSE_STATUS__ERROR_BAD_COMMAND_SEQUENCE;
                }
                break;

            case WD_CMD_MSGS__RESET_ID__3_3V_EN_POWER_OFF:
                disable3V3PowerRail();
                SET_RABI_IN_UINT(theContext.m_details.m_resetActionBits, RABI__3V3_EN_POWER_OFF);
                break;

            case WD_CMD_MSGS__RESET_ID__24V_EN_RESET:
                if (allowPowerOn) {
                    disable24VPowerRail();
                    // queue up 24V rail on again
                    theContext.m_watchdogFlags |= WDFLAG_UNRESET_24V;
                    SET_RABI_IN_UINT(theContext.m_details.m_resetActionBits, RABI__24V_EN_RESET);
                } else if (nullptr != response) {
                    response->statusCode = WD_CMD_MSGS__RESPONSE_STATUS__ERROR_BAD_COMMAND_SEQUENCE;
                }
                break;

            case WD_CMD_MSGS__RESET_ID__24V_EN_POWER_ON:
                if (allowPowerOn) {
                    enable24VPowerRail();
                    SET_RABI_IN_UINT(theContext.m_details.m_resetActionBits, RABI__24V_EN_POWER_ON);
                } else if (nullptr != response) {
                    response->statusCode = WD_CMD_MSGS__RESPONSE_STATUS__ERROR_BAD_COMMAND_SEQUENCE;
                }
                break;

            case WD_CMD_MSGS__RESET_ID__24V_EN_POWER_OFF:
                disable24VPowerRail();
                SET_RABI_IN_UINT(theContext.m_details.m_resetActionBits, RABI__24V_EN_POWER_OFF);
                break;

            case WD_CMD_MSGS__RESET_ID__HDRM_DEPLOY_SIGNAL_POWER_OFF:
                if (allowUndeploy) {
                    unsetDeploy();
                    SET_RABI_IN_UINT(theContext.m_details.m_resetActionBits, RABI__HDRM_DEPLOY_SIGNAL_POWER_OFF);
                } else if (nullptr != response) {
                    response->statusCode = WD_CMD_MSGS__RESPONSE_STATUS__ERROR_BAD_COMMAND_SEQUENCE;
                }
                break;

            case WD_CMD_MSGS__RESET_ID__FPGA_CAM_0_SELECT:
                fpgaCameraSelectLo();
                SET_RABI_IN_UINT(theContext.m_details.m_resetActionBits, RABI__FPGA_CAM_0_SELECT);
                break;

            case WD_CMD_MSGS__RESET_ID__FPGA_CAM_1_SELECT:
                fpgaCameraSelectHi();
                SET_RABI_IN_UINT(theContext.m_details.m_resetActionBits, RABI__FPGA_CAM_1_SELECT);
                break;

            case WD_CMD_MSGS__RESET_ID__BATTERY_CHARGE_START:
                startChargingBatteries();
                SET_RABI_IN_UINT(theContext.m_details.m_resetActionBits, RABI__BATTERY_CHARGE_START);
                break;

            case WD_CMD_MSGS__RESET_ID__BATTERY_CHARGE_STOP:
                stopChargingBatteries();
                SET_RABI_IN_UINT(theContext.m_details.m_resetActionBits, RABI__BATTERY_CHARGE_STOP);
                break;

            case WD_CMD_MSGS__RESET_ID__RS422_UART_ENABLE:
                //!< @todo IMPLEMENT
                SET_RABI_IN_UINT(theContext.m_details.m_resetActionBits, RABI__RS422_UART_ENABLE);
                break;

            case WD_CMD_MSGS__RESET_ID__RS422_UART_DISABLE:
                if (allowDisableRs422) {
                    //!< @todo IMPLEMENT
                SET_RABI_IN_UINT(theContext.m_details.m_resetActionBits, RABI__RS422_UART_DISABLE);
                } else if (nullptr != response) {
                    response->statusCode = WD_CMD_MSGS__RESPONSE_STATUS__ERROR_BAD_COMMAND_SEQUENCE;
                }
                break;

            case WD_CMD_MSGS__RESET_ID__AUTO_HEATER_CONTROLLER_ENABLE:
                theContext.m_details.m_hParams.m_heatingControlEnabled = true;
                //enableHeater();
                SET_RABI_IN_UINT(theContext.m_details.m_resetActionBits, RABI__AUTO_HEATER_CONTROLLER_ENABLE);
                break;

            case WD_CMD_MSGS__RESET_ID__AUTO_HEATER_CONTROLLER_DISABLE:
                theContext.m_details.m_hParams.m_heatingControlEnabled = false;
<<<<<<< HEAD
                TB0CCR2 = 0;
                theContext.m_details.m_hParams.m_heaterDutyCycle = 0;
                theContext.m_details.m_hParams.m_heating = false;
                //disableHeater();
=======
                /**
                 * @warning TB0CCR2 should ~NOT~ be set here. It should only be set in two places: when Timer_B is
                 *          initialized (where TB0CCR2 is set to its default value), and in the handler for the
                 *          "Set Heater Duty Cycle" ground command. By respecting this, TB0CCR2 keeps whatever value it
                 *          was set with by the ground command and the heater is interacted with (by this command and
                 *          the auto heater control loop) simply by enabling/disabling the heater pin.
                 *
                 * @note Similar to the TB0CC2, the m_heating field should not be set here. Instead, it should only be
                 *       modified via calls to enableHeater() and disableHeater().
                 */
                disableHeater();
>>>>>>> 9ccaf77f
                SET_RABI_IN_UINT(theContext.m_details.m_resetActionBits, RABI__AUTO_HEATER_CONTROLLER_DISABLE);
                break;

            case WD_CMD_MSGS__RESET_ID__HERCULES_WATCHDOG_ENABLE:
                theContext.m_watchdogOpts |= WDOPT_MONITOR_HERCULES;
                SET_RABI_IN_UINT(theContext.m_details.m_resetActionBits, RABI__HERCULES_WATCHDOG_ENABLE);
                break;

            case WD_CMD_MSGS__RESET_ID__HERCULES_WATCHDOG_DISABLE:
                theContext.m_watchdogOpts &= ~WDOPT_MONITOR_HERCULES;
                SET_RABI_IN_UINT(theContext.m_details.m_resetActionBits, RABI__HERCULES_WATCHDOG_DISABLE);
                break;

            case WD_CMD_MSGS__RESET_ID__BATTERIES_ENABLE:
                if (allowPowerOn) {
                    enableBatteries();
                    SET_RABI_IN_UINT(theContext.m_details.m_resetActionBits, RABI__BATTERIES_ENABLE);
                } else if (nullptr != response) {
                    response->statusCode = WD_CMD_MSGS__RESPONSE_STATUS__ERROR_BAD_COMMAND_SEQUENCE;
                }
                break;

            case WD_CMD_MSGS__RESET_ID__BATTERIES_DISABLE:
                disableBatteries();
                SET_RABI_IN_UINT(theContext.m_details.m_resetActionBits, RABI__BATTERIES_DISABLE);
                break;

            case WD_CMD_MSGS__RESET_ID__HDRM_DEPLOY_SIGNAL_POWER_ON:
                if (allowPowerOn && allowDeploy) {
                    /* WOOT WOOT! WE ARE ON TO THE MOON, FOLKS */
                    /* ref: https://docs.google.com/document/d/1dKLlBcIIVo8t1bGu3jNiHobGMavA3I2al0cncj3ZAhE/edit */
                    setDeploy();
                    SET_RABI_IN_UINT(theContext.m_details.m_resetActionBits, RABI__HDRM_DEPLOY_SIGNAL_POWER_ON);
                } else if (nullptr != response) {
                    response->statusCode = WD_CMD_MSGS__RESPONSE_STATUS__ERROR_BAD_COMMAND_SEQUENCE;
                }
                break;

            default:
                /* invalid command */
                if (nullptr != response) {
                    response->statusCode = WD_CMD_MSGS__RESPONSE_STATUS__ERROR_BAD_COMMAND_PARAMETER;
                    // If we can respond indicating there was a bad parameter, then return
                    // that this function finished "successfully," since we have a valid way
                    // of communicating something didn't work
                }
        }
    }

} // End namespace iris<|MERGE_RESOLUTION|>--- conflicted
+++ resolved
@@ -43,9 +43,6 @@
 
     RoverState RoverStateBase::handleHighTemp(RoverContext& theContext)
     {
-        TB0CCR2 = 0;
-        theContext.m_details.m_hParams.m_heaterDutyCycle = 0;
-        theContext.m_details.m_hParams.m_heating = false;
         return getState();
     }
 
@@ -150,12 +147,7 @@
     void RoverStateBase::heaterControl(RoverContext& theContext)
     {
         // voltage, where LSB = 0.0008056640625V
-<<<<<<< HEAD
         unsigned short thermReading = theContext.m_adcValues.battRT;
-        bool tempLow = false;
-=======
-        unsigned short thermReading = theContext.m_adcValues.battTemp;
->>>>>>> 9ccaf77f
         HeaterParams& hParams = theContext.m_details.m_hParams;
 
         if (thermReading > hParams.m_heaterOnVal) {
@@ -167,31 +159,6 @@
             // configured (either via the default value or a value commanded from ground) ADC reading.
             disableHeater();
         }
-<<<<<<< HEAD
-
-        uint32_t pwmCycle = 0;
-
-        // P controller output
-        // setpoint is slightly above desired temp because otherwise it will get stuck slightly below it
-        if (tempLow) {
-            pwmCycle = hParams.m_kpHeater * (thermReading - hParams.m_heaterSetpoint);
-        }
-
-        // Respect our limit
-        if (pwmCycle > hParams.m_pwmLimit) {
-            pwmCycle = hParams.m_pwmLimit;
-        }
-
-        // cannot have duty cycle greater than period
-        if (pwmCycle > hParams.m_heaterDutyCyclePeriod) {
-            pwmCycle = hParams.m_heaterDutyCyclePeriod;
-        }
-
-        TB0CCR2 = pwmCycle;
-        hParams.m_heaterDutyCycle = pwmCycle;
-        hParams.m_heating = (pwmCycle > 0);
-=======
->>>>>>> 9ccaf77f
     }
 
     RoverState RoverStateBase::handleLanderData(RoverContext& theContext)
@@ -1340,18 +1307,12 @@
 
             case WD_CMD_MSGS__RESET_ID__AUTO_HEATER_CONTROLLER_ENABLE:
                 theContext.m_details.m_hParams.m_heatingControlEnabled = true;
-                //enableHeater();
+                enableHeater();
                 SET_RABI_IN_UINT(theContext.m_details.m_resetActionBits, RABI__AUTO_HEATER_CONTROLLER_ENABLE);
                 break;
 
             case WD_CMD_MSGS__RESET_ID__AUTO_HEATER_CONTROLLER_DISABLE:
                 theContext.m_details.m_hParams.m_heatingControlEnabled = false;
-<<<<<<< HEAD
-                TB0CCR2 = 0;
-                theContext.m_details.m_hParams.m_heaterDutyCycle = 0;
-                theContext.m_details.m_hParams.m_heating = false;
-                //disableHeater();
-=======
                 /**
                  * @warning TB0CCR2 should ~NOT~ be set here. It should only be set in two places: when Timer_B is
                  *          initialized (where TB0CCR2 is set to its default value), and in the handler for the
@@ -1363,7 +1324,6 @@
                  *       modified via calls to enableHeater() and disableHeater().
                  */
                 disableHeater();
->>>>>>> 9ccaf77f
                 SET_RABI_IN_UINT(theContext.m_details.m_resetActionBits, RABI__AUTO_HEATER_CONTROLLER_DISABLE);
                 break;
 
