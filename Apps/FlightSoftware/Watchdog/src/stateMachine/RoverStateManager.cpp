#include "stateMachine/RoverStateManager.hpp"

#include "event/event_queue.h"
#include "common.h"

#include <cassert>
#include <msp430.h>

namespace iris
{
    // Declare the buffers for the UART rx and tx ring buffers. These are static
    // so that they are not on the stack.
    static volatile uint8_t uart0TxBuffer[1024] = {};
    static volatile uint8_t uart0RxBuffer[1024] = {};
    static volatile uint8_t uart1TxBuffer[1024] = {};
    static volatile uint8_t uart1RxBuffer[1024] = {};

#pragma PERSISTENT
    static bool persistentInMission = false;
#pragma PERSISTENT
    static bool persistentDeployed = false;

    RoverStateManager::RoverStateManager()
        : m_stateEnteringKeepAlive(),
          m_stateEnteringMission(),
          m_stateEnteringService(),
          m_stateInit(RoverState::INIT),
          m_stateKeepAlive(),
          m_stateMission(),
          m_stateService(),
          m_currentState(&m_stateInit),
          m_context(),
          m_eventQueueBuffer()
    {
    }

    void RoverStateManager::init()
    {
        EventQueue__Status eqStatus = EventQueue__initialize(m_eventQueueBuffer.data(), m_eventQueueBuffer.size());

        // There should be no reason for initialization of the event queue to fail.
        assert(EQ__STATUS__SUCCESS == eqStatus);

        // Construct context, then transition to init state. Init state should handle initializing modules as
        // appropriate, eventually based on persistent memory of the module state.
        m_context.m_uartConfig.uart0Buffers.txBuffer = uart0TxBuffer;
        m_context.m_uartConfig.uart0Buffers.txBufferSize = sizeof(uart0TxBuffer);
        m_context.m_uartConfig.uart0Buffers.rxBuffer = uart0RxBuffer;
        m_context.m_uartConfig.uart0Buffers.rxBufferSize = sizeof(uart0RxBuffer);
        m_context.m_uartConfig.uart1Buffers.txBuffer = uart1TxBuffer;
        m_context.m_uartConfig.uart1Buffers.txBufferSize = sizeof(uart1TxBuffer);
        m_context.m_uartConfig.uart1Buffers.rxBuffer = uart1RxBuffer;
        m_context.m_uartConfig.uart1Buffers.rxBufferSize = sizeof(uart1RxBuffer);

        m_context.m_details.m_hParams.m_kpHeater = DEFAULT_KP_HEATER;
        m_context.m_details.m_hParams.m_pwmLimit = DEFAULT_PWM_LIMIT;
        m_context.m_details.m_hParams.m_heaterSetpoint = DEFAULT_HEATER_SETPOINT;
        m_context.m_details.m_hParams.m_heaterWindow = DEFAULT_HEATER_WINDOW;
<<<<<<< HEAD
        m_context.m_details.m_hParams.m_heaterOnVal = 1400;// DEFAULT_HEATER_ON_VAL;
        m_context.m_details.m_hParams.m_heaterOffVal = 1200;// DEFAULT_HEATER_OFF_VAL;
        m_context.m_details.m_hParams.m_heating = DEFAULT_HEATING;
=======
        m_context.m_details.m_hParams.m_heaterOnVal = DEFAULT_HEATER_ON_VAL;
        m_context.m_details.m_hParams.m_heaterOffVal = DEFAULT_HEATER_OFF_VAL;
>>>>>>> 9ccaf77f
        m_context.m_details.m_hParams.m_heatingControlEnabled = DEFAULT_HEATING_CONTROL_ENABLED;
        m_context.m_details.m_hParams.m_heaterDutyCyclePeriod = DEFAULT_HEATER_DUTY_CYCLE_PERIOD;
        m_context.m_details.m_hParams.m_heaterDutyCycle = DEFAULT_HEATER_DUTY_CYCLE;
        m_context.m_details.m_stateAsUint = static_cast<uint8_t>(RoverState::ENTERING_KEEP_ALIVE);
        m_context.m_details.m_inputPinAndStateBits = 0;
        m_context.m_details.m_outputPinBits = 0;
        m_context.m_details.m_resetActionBits = 0;

        m_context.m_persistentInMission = &persistentInMission;
        m_context.m_persistentDeployed = &persistentDeployed;

        m_context.m_isDeployed = false;
        m_context.m_i2cActive = false;
        m_context.m_sendDetailedReport = false;

        RoverState desiredState = m_currentState->transitionTo(m_context);
        transitionUntilSettled(desiredState);
    }

    void RoverStateManager::spinForever()
    {
        while (true) {
            // Sets watchdog timer to be based on ACLK, and in our clock configuration the source of ACLK is VLOCLK
            // (with no divisions, so f_ACLK == f_VLOCLK) and f_VLOCLK == 9.4 KHz. Also clears the watchdog timer count
            // and configures the watchdog timer period (i.e. how long the WDT timer will tick before resetting the
            // MSP430 if the timer has not been cleared).
            //
            // When WDTIS is 0b100 the watchdog timer frequency is f_WDT / 2^15, so the watchdog timer period is
            //    p_WDT = 1 / (9400 / 2^15) = 3.486 seconds
            //
            // When WDTIS is 0b101 the watchdog timer frequency is f_WDT / 2^13, so the watchdog timer period is
            //    p_WDT = 1 / (9400 / 2^13) = 0.871 seconds
            //
            // Previously a WDTIS of 0b100 was being used so the watchdog period would have been about 3.5 seconds,
            // though the comment above it had mistakenly described it as setting the watchdog period to 1 second. For
            // now, we'll use a WDTIS of 0b101 (a period of 0.871 seconds) and see if it causes any issues.
            WDTCTL = WDTPW + WDTCNTCL + WDTSSEL__ACLK + WDTIS2 + WDTIS0;

            Event__Type event = EVENT__TYPE__UNUSED;
            EventQueue__Status eqStatus = EventQueue__get(&event);
            //bool gotEvent = false;

            if (EQ__STATUS__SUCCESS == eqStatus) {
                // We got an event. Have the current state handle it (performing any necessary state transitions as
                // requested by the state(s))
                handleEvent(event);
                //gotEvent = true;
            } else if (EQ__STATUS__ERROR_EMPTY == eqStatus) {
                if (m_currentState->canEnterLowPowerMode(m_context)) {
                    //!< @todo Enter LPM here. Need to figure out how to handle LPM and WDT together.
                }
            } else {
                // Any status other than success or empty is an unexpected failure.
                DEBUG_LOG_CHECK_STATUS(EQ__STATUS__SUCCESS, eqStatus, "Failed to get event from queue due to error");
            }

            if (m_context.m_i2cActive) {
                I2C_Sensors__spinOnce();
            }

            RoverState currentState = m_currentState->getState();
            m_context.m_details.m_stateAsUint = static_cast<uint8_t>(currentState);
            RoverState desiredNextState = m_currentState->spinOnce(m_context);

            if (currentState != desiredNextState) {
                transitionUntilSettled(desiredNextState);
            }
        }
    }

    RoverStateBase* RoverStateManager::getStateObjectForStateEnum(RoverState stateEnumValue)
    {
        switch (stateEnumValue) {
            case RoverState::INIT:
                return &m_stateInit;

            case RoverState::ENTERING_KEEP_ALIVE:
                return &m_stateEnteringKeepAlive;

            case RoverState::KEEP_ALIVE:
                return &m_stateKeepAlive;

            case RoverState::ENTERING_SERVICE:
                return &m_stateEnteringService;

            case RoverState::SERVICE:
                return &m_stateService;

            case RoverState::ENTERING_MISSION:
                return &m_stateEnteringMission;

            case RoverState::MISSION:
                return &m_stateMission;

            default:
                assert(!"Reached default state in getStateObjectForStateEnum");
                return &m_stateInit;
        }
    }

    void RoverStateManager::transitionUntilSettled(RoverState desiredState)
    {
        while (m_currentState->getState() != desiredState) {
            m_currentState = getStateObjectForStateEnum(desiredState);
            m_context.m_details.m_stateAsUint = static_cast<uint8_t>(m_currentState->getState());
            desiredState = m_currentState->transitionTo(m_context);
        }
    }

    void RoverStateManager::handleEvent(Event__Type event)
    {
        RoverState currentState = m_currentState->getState();
        RoverState desiredNextState = currentState;

        switch (event) {
            case EVENT__TYPE__UNUSED:
                assert(!"Trying to handle an UNUSED event type, which indicates programmer error");
                return;

            case EVENT__TYPE__LANDER_DATA:
                desiredNextState = m_currentState->handleLanderData(m_context);
                break;

            case EVENT__TYPE__HERCULES_DATA:
                desiredNextState = m_currentState->handleHerculesData(m_context);
                break;

            case EVENT__TYPE__TIMER_TICK:
                desiredNextState = m_currentState->handleTimerTick(m_context);
                break;

            case EVENT__TYPE__HIGH_TEMP:
                desiredNextState = m_currentState->handleHighTemp(m_context);
                break;

            case EVENT__TYPE__POWER_ISSUE:
                desiredNextState = m_currentState->handlePowerIssue(m_context);
                break;

            default:
                assert(!"In default case trying to handle event, which indicates programmer error");
                break;
        }

        if (currentState != desiredNextState) {
            transitionUntilSettled(desiredNextState);
        }
    }
}<|MERGE_RESOLUTION|>--- conflicted
+++ resolved
@@ -56,14 +56,8 @@
         m_context.m_details.m_hParams.m_pwmLimit = DEFAULT_PWM_LIMIT;
         m_context.m_details.m_hParams.m_heaterSetpoint = DEFAULT_HEATER_SETPOINT;
         m_context.m_details.m_hParams.m_heaterWindow = DEFAULT_HEATER_WINDOW;
-<<<<<<< HEAD
-        m_context.m_details.m_hParams.m_heaterOnVal = 1400;// DEFAULT_HEATER_ON_VAL;
-        m_context.m_details.m_hParams.m_heaterOffVal = 1200;// DEFAULT_HEATER_OFF_VAL;
-        m_context.m_details.m_hParams.m_heating = DEFAULT_HEATING;
-=======
         m_context.m_details.m_hParams.m_heaterOnVal = DEFAULT_HEATER_ON_VAL;
         m_context.m_details.m_hParams.m_heaterOffVal = DEFAULT_HEATER_OFF_VAL;
->>>>>>> 9ccaf77f
         m_context.m_details.m_hParams.m_heatingControlEnabled = DEFAULT_HEATING_CONTROL_ENABLED;
         m_context.m_details.m_hParams.m_heaterDutyCyclePeriod = DEFAULT_HEATER_DUTY_CYCLE_PERIOD;
         m_context.m_details.m_hParams.m_heaterDutyCycle = DEFAULT_HEATER_DUTY_CYCLE;
