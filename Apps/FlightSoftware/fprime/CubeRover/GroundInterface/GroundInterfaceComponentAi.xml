<?xml version="1.0" encoding="UTF-8"?>
<?oxygen RNGSchema="file:../xml/ISF_Component_Schema.rnc" type="compact"?>

<component name="GroundInterface" kind="passive" namespace="CubeRover" modeler="true">
    <import_port_type>Fw/Buffer/BufferSendPortAi.xml</import_port_type>
    <import_port_type>Fw/Log/LogPortAi.xml</import_port_type>
    <import_port_type>Fw/Log/LogTextPortAi.xml</import_port_type>
    <import_port_type>Fw/Com/ComPortAi.xml</import_port_type>
    <import_port_type>Fw/Time/TimePortAi.xml</import_port_type>
    <import_port_type>Fw/Buffer/BufferGetPortAi.xml</import_port_type>
    <import_port_type>Svc/Sched/SchedPortAi.xml</import_port_type>
    <import_port_type>CubeRover/CubeRoverPorts/FileDownlink/FileDownlinkPortAi.xml</import_port_type>
        
    <comment>
        Validates inbound/outbound FSW packets and routes them to the correct endpoint. For uplinked
        packets, they are received/validated  synchronously and immediately queued on to the 
        CommandDispatcher message queue to be processed. Downlink items on the otherhand are buffered
        internally to pack multiple downlink objects in to fewer packets. This requires downlink
        handlers be guarded to ensure thread safety of the buffer. This component only checks packets
        at the FSW packet header level, all UDP framing needs to occur outside of this component.
    </comment>
            
    <ports>

        <!-- Input ports -->
        <port name="tlmDownlink" data_type="Fw::Com"  kind="guarded_input"    max_number="1">
            <comment>
                TlmChannel sends GroundInterface telemetry items to downlink. The GroundInterface component will serialize the
                data in to application level blocks which is sent to UDP sender to be fragmented by MTU and transport.
            </comment>
        </port>
            
        <port name="logDownlink" data_type="Fw::Log"  kind="guarded_input"    max_number="1">
            <comment>
                ComLogger sends GroundInterface log items to downlink. The GroundInterface component will serialize the
                data in to application level blocks which is sent to UDP sender for framing, MTU fragmentation, and transport.
            </comment>
        </port>
            
        <port name="appDownlink" data_type="CubeRover::FileDownlink"  kind="guarded_input"    max_number="2">
            <comment>
                Other application components request a buffer to hand off a downlinked packet to be downlinked.
                0: Camera   1: UWB
            </comment>
        </port>
            
        <port name="cmdUplink" data_type="Fw::BufferSend"  kind="sync_input"    max_number="2">
            <comment>
                GroundInterface validates and forwards deserialized a uplinked command to CmdDispatcher.
                0: Lander Serial (WatchDog RS422)  1: WF121 (NetworkManager)
            </comment>
        </port>
            
        <!-- Output ports -->
        <port name="cmdDispatch" data_type="Fw::Com"  kind="output"    max_number="1">
            <comment>
                GroundInterface forwards a validated uplinked command to CmdDispatcher. Commands are buffered by the CommandDispatcher's message queue.
            </comment>
        </port>
            
        <port name="downlinkBufferSend" data_type="Fw::BufferSend"  kind="output"    max_number="2">
            <comment>
                GroundInterface sends buffer of data to be downlinked to UDP sender for framing, MTU fragmentation, and transport.
                0: Lander Serial (WatchDog RS422)  1: WF121 (NetworkManager)
            </comment>
        </port>

    </ports>


    <!-- TELEMETRY -->

    <telemetry>
        <channel id="0" name="GI_UplinkSeqNum" data_type="U8">
            <comment>Increment the uplink sequence number every packet</comment>
        </channel>
        <channel id="1" name="GI_DownlinkSeqNum" data_type="U8">
            <comment>Update the downlink sequence number every packet</comment>
        </channel>
        <channel id="2" name="GI_PacketsReceived" data_type="U32">
            <comment>Number of packets received from link to F'</comment>
        </channel>
        <channel id="3" name="GI_PacketsTransmitted" data_type="U32">
            <comment>Number of packets transmitted from F' to link</comment>
        </channel>
        <channel id="4" name="GI_TlmItemsReceived" data_type="U32">
            <comment>Number of telemetry items received and queued</comment>
        </channel>
        <channel id="5" name="GI_TlmItemsDownlinked" data_type="U32">
            <comment>Number of telemetry items downlinked</comment>
        </channel>
        <channel id="6" name="GI_LogsReceived" data_type="U32">
            <comment>Number of logs received and queued</comment>
        </channel>
        <channel id="7" name="GI_LogsDownlinked" data_type="U32">
            <comment>Number of logs downlinked</comment>
        </channel>
        <channel id="8" name="GI_CmdsUplinked" data_type="U32">
            <comment>Number of commands uplinked.</comment>
        </channel>
        <channel id="9" name="GI_CmdsSent" data_type="U32">
            <comment>Commands sent to Command Dispatcher queue.</comment>
        </channel>
        <channel id="10" name="GI_UplinkPktErrs" data_type="U32">
            <comment>Number of uplinked packets with errors</comment>
        </channel>
        <channel id="11" name="GI_AppBytesReceived" data_type="U32">
            <comment>Number of bytes from packets from components not TlmChan, ComLogger received</comment>
        </channel>
        <channel id="12" name="GI_AppBytesDownlinked" data_type="U32">
            <comment>Number of bytes from packets from components not TlmChan, ComLogger downlinked</comment>
        </channel>
    </telemetry>

        
    <!-- LOGS -->

    <events>
        <event id="0" name="GI_UplinkedPacketError" severity="WARNING_HI" format_string="Error with uplinked packet %d %d %d">
            <comment>
                Error validating uplinked packet. Expected field is only logged for MISMATCHED_LENGTH and OUT_OF_SEQUENCE. For INCORRECT_TYPE, the magic value s a U32 so the upper short is stored in expected and lower short is stored in got.
            </comment>
            <args>
                <arg name="errorType" type="ENUM">
                    <enum name="uplinkedPacketError">
                        <item name="MISMATCHED_LENGTH" />
                        <item name="OUT_OF_SEQUENCE" />
                        <item name="BAD_CHECKSUM" />
                        <item name="INCORRECT_TYPE" />
                    </enum>
                </arg>
                <arg name="expected" type="U16">
                </arg>
                <arg name="got" type="U16">
                </arg>
            </args>
        </event>
        <event id="1" name="GI_CommandReceived" severity="ACTIVITY_HI" format_string="Command Received %d %d">
            <comment>A command packet was received. One command per packet (and datagram) is strictly enforced</comment>
            <args>
                <arg name="seq" type="U8"></arg>
                <arg name="checksum" type="U16"></arg>
            </args>
        </event>
        <event id="2" name="GI_DownlinkedPacket" severity="ACTIVITY_LO" format_string="Packet Downlinked %d %d %d">
            <comment>A packet sent to UDP receiver for downlink</comment>
            <args>
                <arg name="seq" type="U8"></arg>
                <arg name="checksum" type="U16"></arg>
                <arg name="length" type="U16"></arg>
            </args>
        </event>
        <event id="3" name="GI_DownlinkedItem" severity="DIAGNOSTIC" format_string="Item Fownlinked %d %d">
            <comment>An item was added to the packet for downlink</comment>
            <args>
                <arg name="seq" type="U8"></arg>
                <arg name="from" type="ENUM">
                    <enum name="downlinkPacketType">
                        <item name="DownlinkTelemetry" />
                        <item name="DownlinkLog" />
                        <item name="DownlinkFile" />
                    </enum>
                </arg>
            </args>
        </event>
    </events>
    
    <commands>
        <command kind="sync" opcode="0x0" mnemonic="Set_Primary_Interface">
            <comment>
                Sets the primary interface. 
            </comment>
            <args>
                <arg name="primary_interface" type="ENUM">
                    <enum name="PrimaryInterface">
                        <item name="WATCHDOG" comment="Watchdog wired interface (RS422). Matches WatchdogInterface component attached to port 0." />
                        <item name="WF121" comment="WF121 wireless interface (WiFi). Matches NetworkManager component attached to port 1." />
                    </enum>
                </arg>
            </args>
        </command>
<<<<<<< HEAD
=======
        <command kind="sync" opcode="0x1" mnemonic="Set_GroundInterface_Telemetry_Level">
            <comment>
                Sets the telemetry level of this component
            </comment>
            <args>
                <arg name="telemetry_level" type="ENUM">
                    <enum name="TelemetryLevel">
                        <item name="CRITICAL" comment="Emit critical telemetry items only." />
                        <item name="IMPORTANT" comment="Emit CRITICAL and important telemetry items only." />
                        <item name="ALL" comment="Emit all telemetry items." />
                    </enum>
                </arg>
            </args>
        </command>
>>>>>>> a3a8540f
    </commands>
            
</component><|MERGE_RESOLUTION|>--- conflicted
+++ resolved
@@ -179,8 +179,6 @@
                 </arg>
             </args>
         </command>
-<<<<<<< HEAD
-=======
         <command kind="sync" opcode="0x1" mnemonic="Set_GroundInterface_Telemetry_Level">
             <comment>
                 Sets the telemetry level of this component
@@ -195,7 +193,6 @@
                 </arg>
             </args>
         </command>
->>>>>>> a3a8540f
     </commands>
             
 </component>