--- conflicted
+++ resolved
@@ -4,15 +4,9 @@
 #include "CubeRover/Wf121/Wf121.hpp"
 #include "Include/FswPacket.hpp" // PrimaryFlightController/FlightMCU/Include
 
-<<<<<<< HEAD
-#define TRIES_EXECUTE_CALLBACK    500
-#define PRESCALE_CHECK_SIGNAL     0         // Used to throttle how often wifi signal quality need to checked
-                                            // 0: for no prescaling
-=======
 #define TRIES_EXECUTE_CALLBACK 50000
 #define PRESCALE_CHECK_SIGNAL 0 // Used to throttle how often wifi signal quality need to checked
                                 // 0: for no prescaling
->>>>>>> b09794e2
 
 #define MAX_SIZE_SSID_NAME 32
 #define MAX_NUMBER_CHANNEL_PER_NETWORK 11
