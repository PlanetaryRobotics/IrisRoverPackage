// ======================================================================
// \title  NetworkManagerComponentImpl.cpp
// \author justin
// \brief  cpp file for NetworkManager component implementation class
//
// \copyright
// Copyright 2009-2015, by the California Institute of Technology.
// ALL RIGHTS RESERVED.  United States Government Sponsorship
// acknowledged.
//
// ======================================================================


#include <CubeRover/NetworkManager/NetworkManager.hpp>
#include "CubeRover/Wf121/Wf121.hpp"
#include "Fw/Types/BasicTypes.hpp"
#include <cstring>

namespace CubeRover {

  // ----------------------------------------------------------------------
  // Construction, initialization, and destruction
  // ----------------------------------------------------------------------

  NetworkManagerComponentImpl ::
#if FW_OBJECT_NAMES == 1
    NetworkManagerComponentImpl(
        const char *const compName
    ) :
      NetworkManagerComponentBase(compName)
#else
    NetworkManagerComponentImpl(void)
#endif
  {
    m_current_state = CubeRoverNetworkManager::UNINITIALIZED;
  }

  void NetworkManagerComponentImpl ::
    init(
        const NATIVE_INT_TYPE instance
    )
  {
    NetworkManagerComponentBase::init(instance);
    
    unsigned no_transition_count = 0;
    m_current_state = m_crnm.GetState();
    bool success = false;
    while (!success) {
        while (no_transition_count < MAX_FSM_NO_TRANSITION_COUNT) {
            Wf121::ErrorCode errorCode = m_crnm.UpdateNetworkManager();
            if (errorCode == Wf121::TRY_AGAIN) {
                no_transition_count++;
                continue;
            } else if (errorCode != Wf121::NO_ERROR) {
                log_WARNING_HI_ExecuteCallbackError(errorCode);
                no_transition_count++;
                continue;
            }
            CubeRoverNetworkManager::CubeRoverNetworkStateMachine new_state = m_crnm.GetState();
            
            if (m_current_state == new_state)
                no_transition_count++;
            else
                log_ACTIVITY_HI_StateChange(m_current_state, new_state);
            
            m_current_state = new_state;
            
            if (m_current_state == CubeRoverNetworkManager::UDP_CONNECTED) {     // Connection & transport layer established
                success = true;
                break;
            }
        }
        if (no_transition_count >= MAX_FSM_NO_TRANSITION_COUNT) {
            log_FATAL_WF121InitializationFailed();
            // TODO: Watchdog reset WF121
        }
    }
  }

  NetworkManagerComponentImpl ::
    ~NetworkManagerComponentImpl(void)
  {
    // This should NEVER get called
  }

  // ----------------------------------------------------------------------
  // Handler implementations for user-defined typed input ports
  // ----------------------------------------------------------------------

  void NetworkManagerComponentImpl ::
    downlink_handler(
        const NATIVE_INT_TYPE portNum,
        Fw::Buffer &fwBuffer
    )
  {
    uint8_t *buffer = reinterpret_cast<uint8_t *>(fwBuffer.getdata());
    uint32_t payloadSize = fwBuffer.getsize();
    Wf121::ErrorCode e = m_crnm.SendUdpData(buffer, payloadSize, 100000);   // FIXME: What is an appropriate timeout 1s check units
    update();
  }

  void NetworkManagerComponentImpl ::
    schedIn_handler(
        const NATIVE_INT_TYPE portNum,
        NATIVE_UINT_TYPE context
    )
  {
      update();
      getUplinkDatagram();
  }

    void NetworkManagerComponentImpl::update() {
        Wf121::ErrorCode errorCode = m_crnm.UpdateNetworkManager();   // TODO: Check error
        CubeRoverNetworkManager::CubeRoverNetworkStateMachine updated_state = m_crnm.GetState();
        if (updated_state != m_current_state) {
            log_ACTIVITY_HI_StateChange(m_current_state, updated_state);
            // TODO: TRIGGER MODEMANAGER ON LOS
        }
        m_current_state = updated_state;
        /* TODO: UPDATE TEHSE ONCE PER TELEM DOWNLINK. DOING IT ON THE RATE GROUP IS TOO OFTEN
        tlmWrite_RSSI(m_crnm.GetSignalRssi());
        tlmWrite_SNR(m_crnm.GetSignalNoiseRatio());
        tlmWrite_PktRecv(m_crnm.GetNbOfBytesReceived());
        tlmWrite_PktSent(m_crnm.GetNbOfBytesSent());
        */
    }
  
    void NetworkManagerComponentImpl::getUplinkDatagram() {
        U16 bytesRead;
        Wf121::DataSize16 payloadSize;

<<<<<<< HEAD
        memset(m_fileUplinkBuffer, 0, UDP_MAX_PAYLOAD);
=======
        memset(m_fileUplinkBuffer, 0, WF121_UDP_MAX_PAYLOAD);
>>>>>>> a3a8540f

        m_crnm.ReceiveUdpData(reinterpret_cast<uint8_t *>(&payloadSize), sizeof(Wf121::DataSize16), &bytesRead, CubeRoverNetworkManager::UdpReadMode::PEEK_READ, 10);        // Read size of UDP payload
        if (bytesRead == 0)
            return;     // No data to read

        if (bytesRead == sizeof(Wf121::DataSize16)) {
            m_crnm.ReceiveUdpData(reinterpret_cast<uint8_t *>(&payloadSize), sizeof(Wf121::DataSize16), &bytesRead, CubeRoverNetworkManager::UdpReadMode::NORMAL_READ, 10);  // Flush the size, we read it in already
            m_crnm.ReceiveUdpData(m_fileUplinkBuffer, payloadSize, &bytesRead, CubeRoverNetworkManager::UdpReadMode::NORMAL_READ, 10);

            if (bytesRead != payloadSize) {} // FIXME: Error, bytes read didnt match payload size
        }

        Fw::Buffer buffer(0, 0, reinterpret_cast<U64>(m_fileUplinkBuffer), payloadSize);
        uplink_out(0, buffer);
        update();
    }


} // end namespace CubeRover<|MERGE_RESOLUTION|>--- conflicted
+++ resolved
@@ -129,11 +129,7 @@
         U16 bytesRead;
         Wf121::DataSize16 payloadSize;
 
-<<<<<<< HEAD
-        memset(m_fileUplinkBuffer, 0, UDP_MAX_PAYLOAD);
-=======
         memset(m_fileUplinkBuffer, 0, WF121_UDP_MAX_PAYLOAD);
->>>>>>> a3a8540f
 
         m_crnm.ReceiveUdpData(reinterpret_cast<uint8_t *>(&payloadSize), sizeof(Wf121::DataSize16), &bytesRead, CubeRoverNetworkManager::UdpReadMode::PEEK_READ, 10);        // Read size of UDP payload
         if (bytesRead == 0)
