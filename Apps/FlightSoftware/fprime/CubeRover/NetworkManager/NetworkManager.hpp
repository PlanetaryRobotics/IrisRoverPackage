--- conflicted
+++ resolved
@@ -73,11 +73,7 @@
        
         CubeRoverNetworkManager::CubeRoverNetworkManager m_crnm;
         CubeRoverNetworkManager::CubeRoverNetworkStateMachine m_current_state;
-<<<<<<< HEAD
-        U8 m_fileUplinkBuffer[UDP_MAX_PAYLOAD];
-=======
         U8 m_fileUplinkBuffer[WF121_UDP_MAX_PAYLOAD];
->>>>>>> a3a8540f
         void update();    // Behavior of periodic status update
         void getUplinkDatagram();
 
