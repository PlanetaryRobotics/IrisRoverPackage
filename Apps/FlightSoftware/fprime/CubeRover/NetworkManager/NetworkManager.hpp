// ======================================================================
// \title  NetworkManagerComponentImpl.hpp
// \author justin
// \brief  hpp file for NetworkManager component implementation class
//
// \copyright
// Copyright 2009-2015, by the California Institute of Technology.
// ALL RIGHTS RESERVED.  United States Government Sponsorship
// acknowledged.
//
// ======================================================================

#ifndef NetworkManager_HPP
#define NetworkManager_HPP

#include "CubeRover/NetworkManager/NetworkManagerComponentAc.hpp"
#include "CubeRover/NetworkManager/CubeRoverNetworkManager.hpp"

<<<<<<< HEAD
// [CWC] Upped the value here since it was just timing out once and never even initializing when set to 0
#define wired_wifi_reset_cnt_max 5
#define telem_send_limit_cnt_max 10
=======
#define wired_wifi_reset_cnt_max 0
#define telem_send_limit_cnt_max 5
>>>>>>> 4bfe7751

namespace CubeRover {

  class NetworkManagerComponentImpl :
    public NetworkManagerComponentBase
  {

    public:

      // ----------------------------------------------------------------------
      // Construction, initialization, and destruction
      // ----------------------------------------------------------------------

      //! Construct object NetworkManager
      //!
      NetworkManagerComponentImpl(
#if FW_OBJECT_NAMES == 1
          const char *const compName /*!< The component name*/
#else
          void
#endif
      );

      //! Initialize object NetworkManager
      //!
      void init(
          const NATIVE_INT_TYPE instance = 0 /*!< The instance number*/
      );

      //! Destroy object NetworkManager
      //!
      ~NetworkManagerComponentImpl(void);

    PRIVATE:

      // ----------------------------------------------------------------------
      // Handler implementations for user-defined typed input ports
      // ----------------------------------------------------------------------

      //! Handler implementation for fileDownlinkBufferSendIn
      //!
      void downlink_handler(
          const NATIVE_INT_TYPE portNum, /*!< The port number*/
          Fw::Buffer &fwBuffer 
      );

      //! Handler implementation for schedIn
      //!
      void schedIn_handler(
          const NATIVE_INT_TYPE portNum, /*!< The port number*/
          NATIVE_UINT_TYPE context /*!< The call order*/
      );
      
      
        // User defined methods, members, and structs
       
        CubeRoverNetworkManager::CubeRoverNetworkManager m_crnm;
        CubeRoverNetworkManager::CubeRoverNetworkStateMachine m_current_state;
        U8 m_fileUplinkBuffer[WF121_UDP_MAX_PAYLOAD];
        uint8_t wired_wifi_reset_cnt;
        uint8_t telem_send_limit_cnt;
        unsigned stuck_state_wifi_reset_cnt;
        uint8_t stuck_state_wifi_reset_herc_cnt;
        void update();    // Behavior of periodic status update
        void getUplinkDatagram();

    };

} // end namespace CubeRover

#endif<|MERGE_RESOLUTION|>--- conflicted
+++ resolved
@@ -16,14 +16,8 @@
 #include "CubeRover/NetworkManager/NetworkManagerComponentAc.hpp"
 #include "CubeRover/NetworkManager/CubeRoverNetworkManager.hpp"
 
-<<<<<<< HEAD
-// [CWC] Upped the value here since it was just timing out once and never even initializing when set to 0
-#define wired_wifi_reset_cnt_max 5
-#define telem_send_limit_cnt_max 10
-=======
 #define wired_wifi_reset_cnt_max 0
 #define telem_send_limit_cnt_max 5
->>>>>>> 4bfe7751
 
 namespace CubeRover {
 
