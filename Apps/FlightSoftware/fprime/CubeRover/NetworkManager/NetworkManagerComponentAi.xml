--- conflicted
+++ resolved
@@ -67,64 +67,6 @@
 		    <comment>Returned Error code of WIFI chip</comment>
 		    <!-- Matches `ErrorCode` from `Wf121.hpp` -->
 		    <enum name="WIFIErrorCode">
-<<<<<<< HEAD
-		        <item name="NO_ERROR" value="0" />
-		        <item name="TRY_AGAIN" value="1" />
-		        <item name="INVALID_PARAMETER" value="0x0180" comment="This error code indicates that a command contained an invalid parameter" />
-		        <item name="DEVICE_WRONG_STATE" value="0x0181" comment="This error code indicates that the device is in wrong state to accept commands." />
-		        <item name="OUT_OF_MEMORY" value="0x0182" comment="This error indicates that the device has run out of memory." />
-		        <item name="FEATURE_NOT_IMPLEMENTED" value="0x0183" comment="This error indicates that the feature in question has not been implemented." />
-		        <item name="COMMAND_NOT_RECOGNIZED" value="0x0184" comment="This error indicates that the issued command was not recognized." />
-		        <item name="TIMEOUT" value="0x0185" comment="This error indicates that a command or procedure failed due to timeout.This error code is generated e.g. if you send an incomplete command to the Wi-Fi module - after the timeout of 1 second this error code is sent to the host transported by the event .endpoint_syntax_errorThis error code is generated also e.g. when the maximum number of retry attempts (10) to try to connect to a wireless network have been executed. A typical example of such a case might be when the issued password is invalid, in which case the error code is transported by the event .wifi_evt_sme_connect_failed" />
-		        <item name="UNSPECIFIED_ERROR" value="0x0186" comment="This error code is generated when an unspecified error is detected." />
-		        <item name="HARDWARE_FAILURE" value="0x0187" comment="This error code is generated when a hardware failure is detected." />
-		        <item name="INTERNAL_BUFFER_FULL" value="0x0188" comment="This error code is generated the a command was not accepted due to full internal buffers." />
-		        <item name="DISCONNECTED" value="0x0189" comment="This error code is generated when a command or procedure has failed due to disconnection." />
-		        <item name="TOO_MANY_REQUEST" value="0x018A" comment="This error code is generated when there are too many simultaneous requests." />
-		        <item name="ACCESS_POINT_NOT_IN_SCANLIST" value="0x018B" comment="This error code is generated when the defined Access Point is not found from the scanlist." />
-		        <item name="INVALID_PASSWORD" value="0x018C" comment="This error code is generated in the following cases:1) you try to connect to a secured network without setting the password or the password is too short2) you try to start a secured AP without setting the password or the password is too short3) you try to set a 64-character PSK with non-hex characters4) you try to set an invalid WEP key (invalid characters or invalid length)Notice that WPA does not contain any standard way for the Access Point to communicate to the station that the password is invalid. The Access Point just disconnects the client during authentication if the password is found invalid. Some stations take an educated guess that this probably means the password is incorrect. WF121 simply retries the authentication until it exceeds the maximum amount of retries (10) which then causes the 0x0185 Timeout Error." />
-		        <item name="AUTHENTIFICATION_FAILURE" value="0x018D" comment="This error code is generated when the WPA/WPA2 authentication has failed." />
-		        <item name="OVERFLOW" value="0x018E" comment="This error code is generated when an overflow has been detected." />
-		        <item name="MULTIPLE_PBC_SESSIONS" value="0x018F" comment="This error code is generated when multiple PBC (Push Button Configuration) sessions have been detected." />
-		        <item name="ETHERNET_NOT_CONNECTED" value="0x0190" comment="This error code is generated when the Ethernet cable is not connected" />
-		        <item name="ETHERNET_ROUTE_NOT_SET" value="0x0191" comment="This error code is generated if the Ethernet route is not set" />
-		        <item name="WRONG_OPERATING_MODE" value="0x0192" comment="This error code is generated if the operating mode is wrong for the issued command" />
-		        <item name="WIFI_NOT_FOUND" value="0x0193" comment="This error code is generated if the requested resource was not found." />
-		        <item name="WIFI_NOT_ALREADY_EXIST" value="0x0194" comment="This error is generated if the requested resource already exists." />
-		        <item name="WIFI_INVALID_CONFIGURATION" value="0x0195" comment="This error code is generated if the current configuration is invalid." />
-		        <item name="WIFI_ACCESS_POINT_LOST" value="0x0196" comment="This error code is generated if the connection to an Access Point is lost." />
-		        <item name="PS_STORE_FULL" value="0x0301" comment="This error is generated if the Flash which is reserved for the PS (Persistent Store) is full." />
-		        <item name="PS_KEY_NOT_FOUND" value="0x0302" comment="This error is generated if the PS key (Persistent Store key) was not found." />
-		        <item name="I2C_WRITE_ALREADY_IN_PROGRESS" value="0x0303" comment="This error is generated if I2C transmission was initiated while a transmission was already in progress." />
-		        <item name="I2C_ACK_MISSING" value="0x0304" comment="This error is generated if an acknowledgement for I2C was not received." />
-		        <item name="FLASH_WRITE_FAILED" value="0x0308" comment="This error code is generated if writing to Flash failed." />
-		        <item name="FILE_NOT_OPENED" value="0x0305" comment="This error code is generated if an access was attempted to an unopened file." />
-		        <item name="FILE_NOT_FOUND" value="0x0306" comment="This error code is generated if the requested file was not found in the SD card." />
-		        <item name="DISK_ERROR" value="0x0307" comment="This error code is generated if an SD card error was detected of if the SD card is full" />
-		        <item name="TCP_IP_SUCCESS" value="0x0200" comment="This code indicates that no error was detected." />
-		        <item name="TCP_IP_OUT_OF_MEMORY" value="0x0201" comment="This error code is generated when the system has run out of memory." />
-		        <item name="TCP_IP_BUFFER_ERROR" value="0x0202" comment="This error code is generated when handling of buffers has failed" />
-		        <item name="TCP_IP_TIMEOUT" value="0x0203" comment="This error code is generated when a timeout has been detected." />
-		        <item name="TCP_IP_ROUTING" value="0x0204" comment="This error code is generated when a route could not be found." />
-		        <item name="TCP_IP_IN_PROGRESS" value="0x0205" comment="This error code is generated when an operation is in progress" />
-		        <item name="TCP_IP_ILLEGAL_VALUE" value="0x0206" comment="This error code is generated when the issued value is deemed illegal." />
-		        <item name="TCP_IP_WOULD_BLOCK" value="0x0207" comment="This error code is generated when an operation blocks." />
-		        <item name="TCP_IP_ADDRESS_IN_USE" value="0x0208" comment="This error code is generated when the issued address is already in use" />
-		        <item name="TCP_IP_ALREADY_CONNECTED" value="0x0209" comment="This error code is generated when the Wi-Fi module is already connected" />
-		        <item name="TCP_IP_CONNECTION_ABORTED" value="0x020A" comment="This error code is generated when a connection is aborted." />
-		        <item name="TCP_IP_CONNECTION_RESET" value="0x020B" comment="This error code is generated when a connection has been reset" />
-		        <item name="TCP_IP_CONNECTION_CLOSED" value="0x020C" comment="This error code is generated when a connection has been closed." />
-		        <item name="TCP_IP_NOT_CONNECTED" value="0x020D" comment="This error code is generated when the Wi-Fi module is not connected." />
-		        <item name="TCP_IP_ILLEGAL_ARGUMENT" value="0x020E" comment="This error code is generated if an illegal argument was issued." />
-		        <item name="TCP_IP_INTERFACE_LEVEL_ERROR" value="0x020F" comment="This error code is generated if an interface error was detected" />
-		        <item name="TCP_IP_UNKNOWN_HOST" value="0x0280" comment="This error is generated if an unknown host is detected." />
-		        <item name="SERVICE_NOT_RUNNING" value="0x0210" comment="This error code is generated if the specified service is not running." />
-		        <item name="SERVICE_RUNNING" value="0x0211" comment="This error code is generated if the specified service is already running" />
-		        <item name="HOSTNAME_NOT_SET" value="0x0212" comment="This error code is generated if the hostname has not been set" />
-		        <item name="HOSTNAME_CONFLICT" value="0x0213" comment="This error code is generated if a hostname conflict was detected." />
-		    </enum>
-		</channel>
-=======
 				<item name="WEC_NO_ERROR" value="0" />
 				<item name="WEC_TRY_AGAIN" value="1" />
 				<item name="WEC_INVALID_PARAMETER" value="384" comment="This error code indicates that a command contained an invalid parameter" />
@@ -181,7 +123,6 @@
 				<item name="WEC_HOSTNAME_CONFLICT" value="531" comment="This error code is generated if a hostname conflict was detected." />
         	</enum>
         </channel>
->>>>>>> b09794e2
          <channel id="5" name="WIFIStateStatus" data_type="ENUM">
             <comment>Returned State Transition code of WIFI chip</comment>
         		<!-- updated these to match `CubeRoverNetworkStateMachine` values since that's what gets cast -->
