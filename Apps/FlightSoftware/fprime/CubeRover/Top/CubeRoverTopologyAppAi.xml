--- conflicted
+++ resolved
@@ -41,11 +41,7 @@
 <!-- Declaration of the ground interface service -->
   <instance namespace="CubeRover" name="groundInterface" type="GroundInterface" base_id="161" base_id_window="20" />
 
-<<<<<<< HEAD
-<!-- Declaration of the components that implement UDP interface XXX: Right now Lander Serial iface -->
-=======
 <!-- Declaration of the components that implement UDP interface (Lander RS422 Serial) -->
->>>>>>> 4cdc7e08
   <instance namespace="CubeRover" name="udpInterface" type="UdpInterface" base_id="181" base_id_window="20" />
       
 <!-- Declaration of the components that implement NetworkManager and Wifi Stack -->
@@ -56,7 +52,6 @@
   <instance namespace="Svc" name="activeLogger" type="ActiveLogger" base_id="221" base_id_window="20" />
 
 <!-- Declaration of the health component -->
-<<<<<<< HEAD
       <!-- <instance namespace="Svc" name="health" type="Health" base_id="301" base_id_window="20" />-->
 
 <!-- Declaration of the WatchDog Interface component -->
@@ -64,12 +59,6 @@
       
 <!-- Declaration of the Camera component -->
   <instance namespace="CubeRover" name="camera" type="Camera" base_id="62508" base_id_window="20" />
-=======
-  <instance namespace="Svc" name="health" type="Health" base_id="301" base_id_window="20" />
-
-<!-- Declaration of the WatchDog Interface component -->
-  <instance namespace="CubeRover" name="watchDogInterface" type="WatchDogInterface" base_id="241" base_id_window="20" />
->>>>>>> 4cdc7e08
  
 <!-- *********************************************************************************************************
         CONNECTION OF CYCLE PORTS BETWEEN COMPONENTS BLOCK DRIVER AND RATE GROUP COMPONENTS
@@ -275,21 +264,12 @@
      ********************************************************************************************************* 
       -->
       
-<<<<<<< HEAD
-  <connection name="networkManager_to_udpInterface">
-      <source component="networkManager" port="uplink" type="Fw::BufferSend" num="0" />
-    <target component="udpInterface" port="uplinkData" type="Fw::BufferSend" num="0"/>
-  </connection>
-
-  <connection name="udpInterface_to_groundInterface">
-=======
   <connection name="watchDogInterface_to_udpInterface">
       <source component="watchDogInterface" port="uplink" type="Fw::BufferSend" num="0" />
     <target component="udpInterface" port="uplinkData" type="Fw::BufferSend" num="0"/>
   </connection>
 
   <connection name="udpInterface_to_groundInterface"><!-- GROUNDINTERFACE cmdUplink PORT #0 -->
->>>>>>> 4cdc7e08
     <source component="udpInterface" port="forwardDatagramPayload" type="Fw::BufferSend" num="0" />
     <target component="groundInterface" port="cmdUplink" type="Fw::BufferSend" num="0"/>
   </connection>
@@ -326,8 +306,6 @@
     <source component = "rateGroupHiFreq" port = "Log" type = "Log" num = "0" />
     <target component = "activeLogger" port = "LogRecv" type = "Log" num = "0" />
   </connection>
-<<<<<<< HEAD
-=======
 
 
   <!-- *********************************************************************************************************
@@ -380,6 +358,5 @@
     <source component = "watchDogInterface" port = "CmdStatus" type = "CmdResponse" num = "0" />
     <target component = "cmdDispatcher" port = "compCmdStat" type = "CmdResponse" num = "0" />
   </connection>
->>>>>>> 4cdc7e08
   
 </assembly>