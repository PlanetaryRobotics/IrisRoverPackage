<!DOCTYPE html>
<html>
<head>
<title>networkManager:NetworkManager Component Dictionary</title>
</head>
<body>

<style>
table, th, td {
    border: 1px solid black;
    border-collapse: collapse;
}
th, td {
    padding: 5px;
}
th {
    text-align: left;
}
html {
    font-family: Arial, sans-serif ;
    font-size: 90% ;
}
</style>


<h1><b>Telemetry Channels: networkManager:NetworkManager</b></h1>
<table>
  <tr>
     <th>Channel Name</th>
     <th>ID</th>
     <th>Type</th>
     <th>Description</th>
 </tr>

 <tr>
    <td>RSSI</td>
    <td>2560 (0xa00)</td>
    <td>I8</td>
    <td>Received Signal Strength Indication abt WF121 connection to AP in dB</td>
 </tr>
 <tr>
    <td>SNR</td>
    <td>2561 (0xa01)</td>
    <td>I8</td>
    <td>Signal to noise radio</td>
 </tr>
 <tr>
    <td>PktRecv</td>
    <td>2562 (0xa02)</td>
    <td>U32</td>
    <td>Number of packets received (uplink)</td>
 </tr>
 <tr>
    <td>PktSent</td>
    <td>2563 (0xa03)</td>
    <td>U32</td>
    <td>Number of packets sent (downlink)</td>
 </tr>
 <tr>
    <td>WIFIErrorStatus</td>
    <td>2564 (0xa04)</td>
<<<<<<< HEAD
    <td>U16</td>
=======
    <td>WIFIErrorCode</td>
>>>>>>> 4bfe7751
    <td>Returned Error code of WIFI chip</td>
 </tr>
 <tr>
    <td>WIFIStateStatus</td>
    <td>2565 (0xa05)</td>
    <td>WIFIState</td>
    <td>Returned State Transition code of WIFI chip</td>
 </tr>
</table>
</body>
</html><|MERGE_RESOLUTION|>--- conflicted
+++ resolved
@@ -59,11 +59,7 @@
  <tr>
     <td>WIFIErrorStatus</td>
     <td>2564 (0xa04)</td>
-<<<<<<< HEAD
-    <td>U16</td>
-=======
     <td>WIFIErrorCode</td>
->>>>>>> 4bfe7751
     <td>Returned Error code of WIFI chip</td>
  </tr>
  <tr>
