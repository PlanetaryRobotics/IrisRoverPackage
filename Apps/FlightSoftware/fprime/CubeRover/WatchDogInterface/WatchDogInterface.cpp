// ======================================================================
// \title  WatchDogInterfaceComponentImpl.cpp
// \author alec, justin, mschnur
// \brief  cpp file for WatchDogInterface component implementation class
//
// \copyright
// Copyright 2009-2015, by the California Institute of Technology.
// ALL RIGHTS RESERVED.  United States Government Sponsorship
// acknowledged.
//
// ======================================================================

#include <CubeRover/WatchDogInterface/WatchDogInterface.hpp>
#include <Drv/FreeRtosSerialDriver/FreeRtosSerialDriverComponentImpl.hpp>
#include "Fw/Types/BasicTypes.hpp"
#include <stdio.h>
#include <string.h>
#include <cassert>

#include "Include/FswPacket.hpp"
#include "sys_dma.h"
#include <App/DMA.h>
#include "gio.h"
#include "reg_spi.h"
#include <HAL/include/FreeRTOS.h>
#include <HAL/include/os_task.h>
#include <HAL/include/os_portmacro.h>

static volatile bool dmaWriteBusy = false;

extern "C" void SCILIN_TX_DMA_ISR(dmaInterrupt_t inttype)
{
    dmaWriteBusy = false;
}

namespace CubeRover
{

    // ----------------------------------------------------------------------
    // Construction, initialization, and destruction
    // ----------------------------------------------------------------------

    WatchDogInterfaceComponentImpl ::
#if FW_OBJECT_NAMES == 1
        WatchDogInterfaceComponentImpl(
            const char *const compName) : WatchDogInterfaceComponentBase(compName)
#else
        WatchDogInterfaceComponentImpl(void)
#endif
                                          ,
                                          m_sci(scilinREG), m_finished_initializing(false), m_txCmdArray(), m_rxTask(), m_downlinkSequenceNumber(0), m_skippedStrokes(0), m_missedStrokeResponses(0)
    {
        m_txCmdArray.commands[COMMAND_INDEX__STROKE].opcode = static_cast<FwOpcodeType>(STROKE_OPCODE);
        m_txCmdArray.commands[COMMAND_INDEX__DOWNLINK].opcode = static_cast<FwOpcodeType>(DOWNLINK_OPCODE);
        m_txCmdArray.commands[COMMAND_INDEX__RESET_SPECIFIC].opcode =
            static_cast<uint16_t>(WatchDogInterfaceComponentBase::OPCODE_RESET_SPECIFIC);
        m_txCmdArray.commands[COMMAND_INDEX__DISENGAGE_FROM_LANDER].opcode =
            static_cast<uint16_t>(WatchDogInterfaceComponentBase::OPCODE_DISENGAGE_FROM_LANDER);
        m_txCmdArray.commands[COMMAND_INDEX__ENGAGE_FROM_LANDER].opcode =
            static_cast<uint16_t>(WatchDogInterfaceComponentBase::OPCODE_ENGAGE_FROM_LANDER);
    }

    void WatchDogInterfaceComponentImpl ::
        init(
            const NATIVE_INT_TYPE queueDepth,
            const NATIVE_INT_TYPE instance)
    {
        WatchDogInterfaceComponentBase::init(queueDepth, instance);
        sciEnterResetState(m_sci);
        sciSetBaudrate(m_sci, 57600);
        sciExitResetState(m_sci);

        // Configure and up the receiving task
        m_rxTask.registerCallback(this);
        ::Os::Task::TaskStatus taskStat = m_rxTask.startTask(WATCH_DOG_INTERFACE_RX_TASK_PRIORITY,
                                                             WATCH_DOG_INTERFACE_RX_TASK_STACK_SIZE,
                                                             WATCH_DOG_INTERFACE_RX_TASK_CPU_AFFINITY);
        // Assert that this will always be started successfully. If it isn't, we're screwed.
        assert(taskStat == Os::Task::TASK_OK);

        gioSetBit(spiPORT3, deploy_bit, 0);

        Read_Temp();

        // There would normally be a 400000000 cycle delay for WF121 to finish resetting.. but that actualyl breaks things... weird
        m_finished_initializing = true;
    }

    WatchDogInterfaceComponentImpl ::
        ~WatchDogInterfaceComponentImpl(void)
    {
        // Do Not Use
    }

    // ----------------------------------------------------------------------
    // Handler implementations for user-defined typed input ports
    // ----------------------------------------------------------------------

    // Timed function that runs every 1Hz
    void WatchDogInterfaceComponentImpl ::
        Run_handler(
            const NATIVE_INT_TYPE portNum,
            NATIVE_UINT_TYPE context)
    {
        static uint16_t sequenceNumber = 0;
        static uint32_t lastFailedStrokeMsgSendTime = 0;

        // Update Thermistor Telemetry
        Read_Temp();

        bool success = txCommand(STROKE_OPCODE, sequenceNumber, static_cast<uint16_t>(No_Reset), nullptr, 0, true);

        if (success)
        {
            sequenceNumber++;
        }
        else
        {
            debugPrintfToWatchdog("Failed to send stroke\n");
            // TODO: Add logging error
        }

        Fw::Time now = getTime();
        uint32_t nowMillis = static_cast<uint32_t>(now.get_time_ms());

        if (nowMillis - lastFailedStrokeMsgSendTime >= 10000)
        {
            if (debugPrintfToWatchdog("Missed responses: %u, skipped sends: %u\n",
                                      m_missedStrokeResponses, m_skippedStrokes))
            {
                lastFailedStrokeMsgSendTime = nowMillis;
            }
        }

        return;
    }

    void WatchDogInterfaceComponentImpl ::
        CompResetRequest_handler(
            const NATIVE_INT_TYPE portNum,
            CubeRoverPorts::ResetValue reset)
    {
        // Depricated, not needed
    }

    void WatchDogInterfaceComponentImpl ::
        downlink_handler(
            const NATIVE_INT_TYPE portNum,
            Fw::Buffer &fwBuffer)
    {
        bool success = txCommand(DOWNLINK_OPCODE,
                                 m_downlinkSequenceNumber,
                                 static_cast<uint16_t>(No_Reset),
#pragma diag_push
#pragma diag_suppress 1107
                                 // This casts an integer to a pointer with a smaller size than the source integer,
                                 // and CCS warns about doing this. However, in this case it is necessary and should
                                 // be fine, so I disable the warning
                                 reinterpret_cast<uint8_t *>(fwBuffer.getdata()),
#pragma diag_pop
                                 static_cast<size_t>(fwBuffer.getsize()),
                                 true);

        if (success)
        {
            m_downlinkSequenceNumber++;
        }
        else
        {
            // TODO: Add logging error
        }

        if (static_cast<size_t>(fwBuffer.getsize()) > 650)
        {
            debugPrintfToWatchdog("fwBuffer has size %u\n", static_cast<size_t>(fwBuffer.getsize()));
        }

        return;
    }

    void WatchDogInterfaceComponentImpl ::
        PingIn_handler(
            const NATIVE_INT_TYPE portNum,
            U32 key)
    {
        this->PingOut_out(0, key);
    }

    void WatchDogInterfaceComponentImpl ::
        WdogStroke_handler(
            const NATIVE_INT_TYPE portNum,
            U32 code)
    {
        // Depricated, not used currently
    }

    // ----------------------------------------------------------------------
    // Command handler implementations
    // ----------------------------------------------------------------------

    // Function called by cmd handler to send a reset to watchdog
    void WatchDogInterfaceComponentImpl ::Reset_Specific_cmdHandler(
        const FwOpcodeType opCode,
        const U32 cmdSeq,
        reset_values_possible reset_value)
    {
        logAndSendResetSpecific(opCode - this->getIdBase(), cmdSeq, reset_value, true);
    }

    // Special function for other functions to call. Cannot have command response as not a command from ground
    bool WatchDogInterfaceComponentImpl ::
        Reset_Specific_Handler(
            int reset_enum_number)
    {
        // Convert int into reset_values_possible
        reset_values_possible reset_value = (reset_values_possible)reset_enum_number;
        // Check that reset_value is correct
        if (reset_value >= reset_values_possible_MAX)
        {
            this->log_WARNING_LO_WatchDogIncorrectResetValue();
            return false;
        }
        // Send command to watchdog, put 0 for opcode and cmdseq
        bool success = logAndSendResetSpecific(WatchDogInterfaceComponentBase::OPCODE_RESET_SPECIFIC, 0, reset_value, false);

        return success;
    }

    void WatchDogInterfaceComponentImpl ::
        Disengage_From_Lander_cmdHandler(
            const FwOpcodeType opCode,
            const U32 cmdSeq,
            confirm_disengage confirm)
    {
        // Send Activity Log/tlm to know watchdog received command
        char command_type[24] = "Disengage From Rover";
        Fw::LogStringArg command_type_log = command_type;
        this->log_ACTIVITY_HI_WatchDogCmdReceived(command_type_log);

        bool success = sendResetSpecific(opCode - this->getIdBase(),
                                         cmdSeq,
                                         static_cast<reset_values_possible>(Disengage),
                                         true);

        if (success)
        {
            // Set Deployment Bit High
            // Deployment2 signal is on MIBSPI3NCS_4 which is setup as a GPIO pin with default 0 and no pull up/down resistor.
            // Use Bit 5 as MIBSPI3NCS_4 is the 5th (start at 0) pin from the start of SPI3 Port
            gioSetBit(spiPORT3, deploy_bit, 1);
        }
    }

    void WatchDogInterfaceComponentImpl ::
        Engage_From_Lander_cmdHandler(
            const FwOpcodeType opCode,
            const U32 cmdSeq)
    {
        // Send Activity Log/tlm to know watchdog received command
        char command_type[24] = "Engage From Rover";
        Fw::LogStringArg command_type_log = command_type;
        this->log_ACTIVITY_HI_WatchDogCmdReceived(command_type_log);

        bool success = sendResetSpecific(opCode - this->getIdBase(), cmdSeq, HDRM_Off, true);

        if (success)
        {
            // Set Deployment Bit low
            // Deployment2 signal is on MIBSPI3NCS_4 which is setup as a GPIO pin with default 0 and no pull up/down resistor.
            // Use Bit 5 as MIBSPI3NCS_4 is the 5th (start at 0) pin from the start of SPI3 Port
            gioSetBit(spiPORT3, deploy_bit, 0);
        }
    }

    bool WatchDogInterfaceComponentImpl::logAndSendResetSpecific(FwOpcodeType opCode,
                                                                 U32 cmdSeq,
                                                                 reset_values_possible resetValue,
                                                                 bool sendResponse)
    {
        // Send Activity Log/tlm to know watchdog received command
        char command_type[24] = "Reset Specific:";
        char reset_val_char[8];
        sprintf(reset_val_char, "%u", resetValue);
        strcat(command_type, reset_val_char);
        Fw::LogStringArg command_type_log = command_type;
        this->log_ACTIVITY_HI_WatchDogCmdReceived(command_type_log);

        return sendResetSpecific(opCode, cmdSeq, resetValue, sendResponse);
    }

    bool WatchDogInterfaceComponentImpl::sendResetSpecific(FwOpcodeType opCode,
                                                           U32 cmdSeq,
                                                           reset_values_possible resetValue,
                                                           bool sendResponse)
    {
        // Check that reset_value is correct
        if (resetValue >= reset_values_possible_MAX)
        {
            this->log_WARNING_LO_WatchDogIncorrectResetValue();
            return false;
        }

        bool success = txCommand(opCode, cmdSeq, static_cast<uint16_t>(resetValue), nullptr, 0, sendResponse);

        if (!success && sendResponse)
        {
            this->cmdResponse_out(opCode, cmdSeq, Fw::COMMAND_EXECUTION_ERROR);
        }

        return success;
    }

    /* Commands that Only Watchdog Processes */
    void WatchDogInterfaceComponentImpl ::
        Prepare_For_Deployment_cmdHandler(
            const FwOpcodeType opCode,
            const U32 cmdSeq,
            confirm_prepare_for_deploy confirm)
    {
        // TODO
        this->cmdResponse_out(opCode, cmdSeq, Fw::COMMAND_OK);
    }

    void WatchDogInterfaceComponentImpl ::
        Switch_Connection_Mode_cmdHandler(
            const FwOpcodeType opCode,
            const U32 cmdSeq)
    {
        // TODO
        this->cmdResponse_out(opCode, cmdSeq, Fw::COMMAND_OK);
    }

    void WatchDogInterfaceComponentImpl ::
        Set_Kp_Specific_cmdHandler(
            const FwOpcodeType opCode,
            const U32 cmdSeq,
            U16 value)
    {
        // TODO
        this->cmdResponse_out(opCode, cmdSeq, Fw::COMMAND_OK);
    }

    void WatchDogInterfaceComponentImpl ::
        Set_Heater_Duty_Cycle_Max_cmdHandler(
            const FwOpcodeType opCode,
            const U32 cmdSeq)
    {
        // TODO
        this->cmdResponse_out(opCode, cmdSeq, Fw::COMMAND_OK);
    }

    void WatchDogInterfaceComponentImpl ::
        Set_Heater_Duty_Cycle_Period_cmdHandler(
            const FwOpcodeType opCode,
            const U32 cmdSeq,
            U16 period)
    {
        // TODO
        this->cmdResponse_out(opCode, cmdSeq, Fw::COMMAND_OK);
    }

    void WatchDogInterfaceComponentImpl ::
        Set_Heater_Window_cmdHandler(
            const FwOpcodeType opCode,
            const U32 cmdSeq,
            U16 adc_half_width)
    {
        // TODO
        this->cmdResponse_out(opCode, cmdSeq, Fw::COMMAND_OK);
    }

    void WatchDogInterfaceComponentImpl ::
        Set_Heater_Setpoint_cmdHandler(
            const FwOpcodeType opCode,
            const U32 cmdSeq,
            U16 adc_setpoint)
    {
        // TODO
        this->cmdResponse_out(opCode, cmdSeq, Fw::COMMAND_OK);
    }

    void WatchDogInterfaceComponentImpl ::
        Switch_to_Sleep_Mode_cmdHandler(
            const FwOpcodeType opCode,
            const U32 cmdSeq,
            confirm_sleep_mode confirm)
    {
        // TODO
        this->cmdResponse_out(opCode, cmdSeq, Fw::COMMAND_OK);
    }

    void WatchDogInterfaceComponentImpl ::
        Switch_to_Keep_Alive_Mode_cmdHandler(
            const FwOpcodeType opCode,
            const U32 cmdSeq,
            confirm_alive_mode confirm)
    {
        // TODO
        this->cmdResponse_out(opCode, cmdSeq, Fw::COMMAND_OK);
    }

    void WatchDogInterfaceComponentImpl ::
        Switch_to_Service_Mode_cmdHandler(
            const FwOpcodeType opCode,
            const U32 cmdSeq,
            confirm_service_mode confirm)
    {
        // TODO
        this->cmdResponse_out(opCode, cmdSeq, Fw::COMMAND_OK);
    }

    /* End of Commands that Only Watchdog Processes*/

    bool WatchDogInterfaceComponentImpl ::Read_Temp()
    {
        // Start ADC Conversions for all thermistors
        adcStartConversion(adcREG1, adcGROUP1);

        // Check if all ADC Conversions are done
        // From testing tries ALMOST ALWAYS ~= 10 - 12  ==>  38 - 40 cycles to convert data.. OK to poll
        int tries = 50;
        while (--tries && !adcIsConversionComplete(adcREG1, adcGROUP1))
            ;

        if (tries == 0)
        {
            // Safety stop for conversion to prevent a hangup
            adcStopConversion(adcREG1, adcGROUP1);

            this->log_WARNING_HI_ADCThermistorError();
            return false;
        }
        else
        {
            // Conversion SHOULD end automatically once all ADC values have been converted but this should end it otherwise
            adcStopConversion(adcREG1, adcGROUP1);
            U32 num_conversions = adcGetData(adcREG1, adcGROUP1, m_thermistor_buffer);
            if (num_conversions >= number_thermistors)
            {
                this->tlmWrite_THERM_0(m_thermistor_buffer[0].value);
                this->tlmWrite_THERM_1(m_thermistor_buffer[1].value);
                this->tlmWrite_THERM_2(m_thermistor_buffer[2].value);
                this->tlmWrite_THERM_3(m_thermistor_buffer[3].value);
                this->tlmWrite_THERM_4(m_thermistor_buffer[4].value);
                this->tlmWrite_THERM_5(m_thermistor_buffer[5].value);
            }
            else
            {
                this->log_WARNING_HI_ADCThermistorError();
                return false;
            }
        }

        return true;
    }

    void WatchDogInterfaceComponentImpl::rxCallback(WatchDogMpsm::Message &msg, bool goodParity)
    {
        // If the message failed its parity check we don't even try to match it against any previously
        // sent messages. Instead, just warn about this occurring. We'll rely on timeout to eventually
        // clear up the tx command status structure for whatever tx command resulted in this
        // message with bad parity (if it was even a command to begin with)
        if (!goodParity)
        {
            this->log_WARNING_HI_WatchDogIncorrectResp(bad_parity);
        }

        Fw::Time now = getTime();

        // Uplink messages are different (specifically, they aren't a response to a Hercules command)
        // so we handle them separately
        if (msg.parsedHeader.lowerOpCode == UPLINK_OPCODE)
        {
            handleUplinkMsg(msg);
            return;
        }
<<<<<<< HEAD
  
        // Downlink messages are different (specifically, they aren't a response to a Hercules command)
        // so we handle them separately
        if (msg.parsedHeader.lowerOpCode == DOWNLINK_TO_WIFI_OPCODE) {
            handleDownlinkMsg(msg);
            return;
        }
=======
>>>>>>> c4cc6599

        // Try to get the transmit status structure for the received message
        TxCommandStatus *cmdStatus = getTxCommandStatus(msg.parsedHeader.lowerOpCode);

        if (NULL == cmdStatus)
        {
            // TODO: Log error (which error?)
            debugPrintfToWatchdog("NULL cmdStatus\n");
            return;
        }

        // If we got a message, but the tx command status structure indicates that it is inactive
        // (i.e. that there was no transmitted message that is waiting for a response) then we want
        // to log an error, but continue on anyway so that we handle the message if it's telemetry.
        // In this case, since the tx command status structure is already inactive there is no need
        // to change it.
        //
        // On the other hand, if the status structure indicates that it *is* active but the sequence
        // number in the status structure is different than the sequence number of the received message,
        // then our handling depends on the ordering of the sequence numbers. If the received sequence
        // number is greater than the sequence number in the status structure (not sure how this could
        // happen), then we will reset the status structure and send a response for it, but we'll also
        // log an error about the incorrect sequence number. If the received sequence number is less
        // than the sequence number in the status structure, then presumably what happened is that
        // a previous command of the same type timed out while waiting for a response from WD, and
        // Hercules sent another command of the same type. Getting this response now, for the previous
        // message, means that for some reason WD was delayed in responding. In this case, we will not
        // clear the status structure, as the hope is that the WD will send another response for the
        // subsequent command that was sent. We'll still log an error in this case as well, but since
        // we don't know the correct sequence number to respond for the older tx message we will not
        // send a response. In either case (a sequence number mismatch of either ordering) we will
        // still handle the message (i.e. we'll process it if it is telemetry).
        //
        // In the nominal case, where everything in this response is what we would expect given the
        // contents of the tx status structure, we'll send a response for the tx command in question,
        // reset the tx status structure, and then handle the message (if it's telemetry).
        //
        // In all three of the above cases, any tx command structure manipulation will happen in the
        // section below in which the mutex is locked. However, any logging, responding to any
        // existing command, or handling of the message will be delayed until after the locked section.

        bool cmdInactive = false;
        bool rxOlderSeqNum = false;
        bool rxNewerSeqNum = false;
        FwOpcodeType txCmdOpCode = 0;
        U32 txCmdSeqNum = 0;
        bool txCmdSendResponse = false;
        uint32_t txTimeMillis = 0;

        { // The mutex must be unlocked before we exit this scope
            m_txCmdArray.cmdMutex.lock();

            if (!cmdStatus->active)
            {
                // Inactive tx command
                cmdInactive = true;
            }
            else
            {
                // Store the contents of the tx command structure prior to possible reset and so we can use
                // them outside of this block
                txCmdOpCode = cmdStatus->opcode;
                txCmdSeqNum = cmdStatus->seqNum;
                txCmdSendResponse = cmdStatus->sendResponse;
                txTimeMillis = cmdStatus->txTimeMillis;

                uint16_t ushortTxSeqNum = static_cast<uint16_t>(txCmdSeqNum);

                if (msg.parsedHeader.lowerSeqNum == ushortTxSeqNum)
                {
                    // Matching sequence numbers. Just need to reset the tx status structure
                    cmdStatus->reset();
                }
                else if (msg.parsedHeader.lowerSeqNum < ushortTxSeqNum)
                {
                    // Received sequence number is less than (older than) the one in the tx status structure
                    rxOlderSeqNum = true;
                }
                else
                {
                    // Received sequence number is greater than (newer than) the one in the tx status structure
                    rxNewerSeqNum = true;
                    cmdStatus->reset();
                }
            }

            m_txCmdArray.cmdMutex.unLock();
        }

        if (cmdInactive)
        {
            // TODO: LOG ERROR (which error to log?)
            debugPrintfToWatchdog("cmdInactive: %d\n", msg.parsedHeader.lowerOpCode);
        }
        else if (rxOlderSeqNum)
        {
            // TODO: LOG ERROR (which error to log?)
            debugPrintfToWatchdog("rxOlderSeqNum: %d\n", msg.parsedHeader.lowerOpCode);
        }
        else if (rxNewerSeqNum)
        {
            // TODO: LOG ERROR (which error to log?)
            debugPrintfToWatchdog("rxNewerSeqNum: %d\n", msg.parsedHeader.lowerOpCode);

            // We want to respond to the old tx message. Make sure we don't try to send a response about any
            // of our fake opcodes, and don't send a response if we didn't want to send one when we sent the message
            if (txCmdOpCode != STROKE_OPCODE && txCmdOpCode != DOWNLINK_OPCODE && txCmdSendResponse)
            {
                this->cmdResponse_out(txCmdOpCode, txCmdSeqNum, Fw::COMMAND_EXECUTION_ERROR);
            }
        }
        else
        {
            if (txCmdOpCode == STROKE_OPCODE)
            {
                uint32_t nowMillis = static_cast<uint32_t>(now.get_time_ms());
                debugPrintfToWatchdog("Stroke response RTT: %u ms\n", nowMillis - txTimeMillis);
            }

            // We want to respond positively about the tx message. Make sure we don't try to send a response about any
            // of our fake opcodes, and don't send a response if we didn't want to send one when we sent the message
            if (txCmdOpCode != STROKE_OPCODE && txCmdOpCode != DOWNLINK_OPCODE && txCmdSendResponse)
            {
                this->cmdResponse_out(txCmdOpCode, txCmdSeqNum, Fw::COMMAND_OK);
            }
        }

        // Now we want to handle this message if it contains telemetry. For Reset_Specific and Downlink,
        // we're only looking for an ACK so we don't need to worry about doing anything with the responses for
        // those. However, the responses for the strokes will contain telemetry, and we do want to handle that.
        if (msg.parsedHeader.lowerOpCode == STROKE_OPCODE)
        {
            handleTelemetryMsg(msg);
        }

        return;
    }

    void WatchDogInterfaceComponentImpl::handleUplinkMsg(WatchDogMpsm::Message &msg)
    {
        // Before anything else, make sure we have enough data (and since the payload is variable size,
        // in this case "enough" just means non-zero and not over the maximum)
        if (msg.accumulatedDataSize <= 0 || msg.accumulatedDataSize > WATCHDOG_MAX_PAYLOAD)
        {
            this->log_WARNING_HI_WatchDogIncorrectResp(bad_size_received);
            return;
        }

// This block of code can be enabled to debug bad data being received from WD
#if 0
        bool hasBadass = false;
        for (size_t i = 0; i < msg.accumulatedDataSize - 2; ++i) {
            if (msg.dataBuffer[i] == 0x55 &&
                    msg.dataBuffer[i+1] == 0xDA &&
                    msg.dataBuffer[i+2] == 0xBA) {
                hasBadass = true;
                break;
            }
        }

        if (!hasBadass) {
            m_rxTask.printRxUpdates();
        }
#endif

        // TODO: Verify that the MTU for wired connection is the same as Wifi
        Fw::Buffer uplinked_data;
        uplinked_data.setdata(reinterpret_cast<U64>(msg.dataBuffer));
        uplinked_data.setsize(static_cast<U32>(msg.accumulatedDataSize));
        uplink_out(0, uplinked_data);
    }

<<<<<<< HEAD
    void WatchDogInterfaceComponentImpl::handleDownlinkMsg(WatchDogMpsm::Message& msg)
    {
        // Before anything else, make sure we have enough data (and since the payload is variable size,
        // in this case "enough" just means non-zero and not over the maximum)
        if (msg.accumulatedDataSize <= 0 || msg.accumulatedDataSize > WATCHDOG_MAX_PAYLOAD) {
            this->log_WARNING_HI_WatchDogIncorrectResp(bad_size_received);
            return;
        }

// This block of code can be enabled to debug bad data being received from WD
#if 0
        bool hasBadass = false;
        for (size_t i = 0; i < msg.accumulatedDataSize - 2; ++i) {
            if (msg.dataBuffer[i] == 0x55 &&
                    msg.dataBuffer[i+1] == 0xDA &&
                    msg.dataBuffer[i+2] == 0xBA) {
                hasBadass = true;
                break;
            }
        }

        if (!hasBadass) {
            m_rxTask.printRxUpdates();
        }
#endif

        // TODO: Verify that the MTU for wired connection is the same as Wifi
        Fw::Buffer downlinked_data;
        downlinked_data.setdata(reinterpret_cast<U64>(msg.dataBuffer));
        downlinked_data.setsize(static_cast<U32>(msg.accumulatedDataSize));
        downlinkBufferSend_out(0, downlinked_data);
    }
  
    void WatchDogInterfaceComponentImpl::handleTelemetryMsg(WatchDogMpsm::Message& msg)
=======
    void WatchDogInterfaceComponentImpl::handleTelemetryMsg(WatchDogMpsm::Message &msg)
>>>>>>> c4cc6599
    {
        // Before anything else, make sure we have enough data
        if (msg.accumulatedDataSize != sizeof(struct WatchdogTelemetry))
        {
            this->log_WARNING_HI_WatchDogIncorrectResp(bad_size_received);
            return;
        }

        struct WatchdogTelemetry *buff =
            reinterpret_cast<struct WatchdogTelemetry *>(msg.dataBuffer);

        this->tlmWrite_VOLTAGE_2_5V(buff->voltage_2V5);
        this->tlmWrite_VOLTAGE_2_8V(buff->voltage_2V8);
        this->tlmWrite_VOLTAGE_24V(buff->voltage_24V);
        this->tlmWrite_VOLTAGE_28V(buff->voltage_28V);
        this->tlmWrite_BATTERY_THERMISTOR(buff->battery_thermistor);
        this->tlmWrite_SYSTEM_STATUS(buff->sys_status);
        this->tlmWrite_BATTERY_LEVEL(buff->battery_level);
        this->tlmWrite_BATTERY_CURRENT(buff->battery_current);
        this->tlmWrite_BATTERY_VOLTAGE(buff->battery_voltage);

        return;
    }

    WatchDogInterfaceComponentImpl::TxCommandStatus *
    WatchDogInterfaceComponentImpl::getTxCommandStatusFullOpcode(FwOpcodeType opCode)
    {
        return getTxCommandStatus(static_cast<uint16_t>(opCode));
    }

    WatchDogInterfaceComponentImpl::TxCommandStatus *
    WatchDogInterfaceComponentImpl::getTxCommandStatus(uint16_t opCode)
    {
        static const uint16_t RESET_SPECIFIC_OPCODE_USHORT =
            static_cast<uint16_t>(WatchDogInterfaceComponentBase::OPCODE_RESET_SPECIFIC);
        static const uint16_t DISENGAGE_FROM_LANDER_USHORT =
            static_cast<uint16_t>(WatchDogInterfaceComponentBase::OPCODE_DISENGAGE_FROM_LANDER);
        static const uint16_t ENGAGE_FROM_LANDER_USHORT =
            static_cast<uint16_t>(WatchDogInterfaceComponentBase::OPCODE_ENGAGE_FROM_LANDER);

        size_t index = 0;

        switch (opCode)
        {
        case STROKE_OPCODE:
            index = COMMAND_INDEX__STROKE;
            break;

        case DOWNLINK_OPCODE:
            index = COMMAND_INDEX__DOWNLINK;
            break;

        case RESET_SPECIFIC_OPCODE_USHORT:
            index = COMMAND_INDEX__RESET_SPECIFIC;
            break;

        case DISENGAGE_FROM_LANDER_USHORT:
            index = COMMAND_INDEX__DISENGAGE_FROM_LANDER;
            break;

        case ENGAGE_FROM_LANDER_USHORT:
            index = COMMAND_INDEX__ENGAGE_FROM_LANDER;
            break;

        default:
            // Should never happen;
            configASSERT(false);
        }

        // This is equivalent to &(m_txCmdArray.commands[index])
        return m_txCmdArray.commands + index;
    }

    bool WatchDogInterfaceComponentImpl::txCommand(FwOpcodeType opCode,
                                                   U32 cmdSeq,
                                                   uint16_t resetValue,
                                                   uint8_t *dataBuffer,
                                                   size_t dataLen,
                                                   bool sendResponse)
    {
        struct WatchdogFrameHeader frame;
        frame.magic_value = header_magic;
        frame.parity = 0;
        frame.payload_length = static_cast<uint16_t>(dataLen);
        frame.reset_val = resetValue;
        frame.sequence_number = static_cast<uint16_t>(cmdSeq);
        frame.opcode = static_cast<uint16_t>(opCode);

        uint8_t *frameBytes = reinterpret_cast<uint8_t *>(&frame);
        uint8_t runningParity = 0;

        for (size_t i = 0; i < 12; ++i)
        {
            runningParity += frameBytes[i];
        }

        frame.parity = ~runningParity;

        // Skip all response checking logic for debug messages, just send it
        if (frame.opcode != DEBUG_OPCODE)
        {
            TxCommandStatus *cmdStatus = getTxCommandStatusFullOpcode(opCode);

            if (NULL == cmdStatus)
            {
                return false;
            }

            // Get the current time
            Fw::Time now = getTime();
            uint32_t nowMillis = static_cast<uint32_t>(now.get_time_ms());
            bool previousStillWaiting = false;
            bool timeout = false;
            FwOpcodeType timedOutOpcode = 0;
            U32 timedOutSeqNum = 0;
            bool timedOutSendResponse = false;

            { // We shouldn't leave this scope without unlocking the mutex
                m_txCmdArray.cmdMutex.lock();

                // Note: We don't want to do any comms (or anything else long or complicated) with the mutex locked.

                // First, check if a command of this type is already active (i.e. waiting for a response)
                if (cmdStatus->active)
                {
                    // One is active, so check if it has timed out (this will still work even if the time wraps)
                    if (nowMillis - cmdStatus->txTimeMillis >= COMMAND_TIMEOUT_MILLISECONDS)
                    {
                        // We're timing out the previous command.
                        timeout = true;
                        timedOutOpcode = cmdStatus->opcode;
                        timedOutSeqNum = cmdStatus->seqNum;
                        timedOutSendResponse = cmdStatus->sendResponse;
                        cmdStatus->reset();
                    }
                    else
                    {
                        // The previous tx of this command type has not timed out yet, so we won't send this command
                        previousStillWaiting = true;
                    }
                }

                // Update the tx command structure with the current data (only if we don't already have a command
                // of this type waiting for a response)
                if (!previousStillWaiting)
                {
                    cmdStatus->active = true;
                    cmdStatus->sendResponse = sendResponse;
                    cmdStatus->seqNum = cmdSeq;
                    cmdStatus->txTimeMillis = nowMillis;
                }

                m_txCmdArray.cmdMutex.unLock();
            }

            // Now actually send the response about the previous iteration of this command timing out
            if (timeout)
            {
                this->log_WARNING_HI_WatchDogTimedOut();

                if (cmdStatus->opcode == STROKE_OPCODE)
                {
                    m_missedStrokeResponses++;
                }

                // Make sure we don't try to send a response about any of our fake opcodes, and don't
                // send a response if we didn't want to send one when we sent the message
                if (timedOutOpcode != STROKE_OPCODE && timedOutOpcode != DOWNLINK_OPCODE && timedOutSendResponse)
                {
                    this->cmdResponse_out(timedOutOpcode, timedOutSeqNum, Fw::COMMAND_EXECUTION_ERROR);
                }
            }

            // If we're not sending this command we don't want to continue
            if (previousStillWaiting)
            {
                if (cmdStatus->opcode == STROKE_OPCODE)
                {
                    m_skippedStrokes++;
                }

                // TODO: LOG ERROR (which error?)
                // debugPrintfToWatchdog("previousStillWaiting: %d\n", cmdStatus->opcode);
                return false;
            }
        }

        // Finally we're ready to transmit. If this is header-only we can transmit it all in one go (since it's in
        // one "buffer"), and since we can transmit it all in one go we can also transmit it non-blocking. On the
        // other hand, if there is also data then we need to transmit the header with blocking, then we can
        // transmit the data non-blocking. However, with the non-blocking send of the header we need to make
        // sure dmaSend doesn't return false, because if it does that means a previous send is still active.
        // If that's the case then we'll return the send as blocking (even if there is no data).
        bool success = dmaSend((void *)&frame, 12, true); //(dataLen != 0));

        if (!success)
        {
            dmaSend((void *)&frame, 12, true);
        }

        if (dataLen > 0)
        {
            // If we're sending data then we always know that the previous blocking send of the header is complete,
            // which means that this should always succeed. However, we'll handle that case anyway just in case.
            success = dmaSend(dataBuffer, dataLen, true);

            if (!success)
            {
                dmaSend(dataBuffer, dataLen, true);
            }
        }

        return true;
    }

    bool WatchDogInterfaceComponentImpl::debugPrintfToWatchdog(const char *fmt, ...)
    {
        if (fmt == NULL)
        {
            return false;
        }

        memset(m_printBuffer, 0, sizeof(m_printBuffer));
        sprintf(m_printBuffer, "DEBUG");
        va_list args;
        va_start(args, fmt);
        vsnprintf(m_printBuffer + 5, sizeof(m_printBuffer) - 5, fmt, args);
        va_end(args);

        bool success = txCommand(DEBUG_OPCODE,
                                 m_downlinkSequenceNumber,
                                 static_cast<uint16_t>(No_Reset),
                                 reinterpret_cast<uint8_t *>(m_printBuffer),
                                 static_cast<size_t>(strnlen(m_printBuffer, sizeof(m_printBuffer))),
                                 false);

        if (success)
        {
            m_downlinkSequenceNumber++;
        }

        return success;
    }

    // FIXME: Add timeout to escape polling loop
    void WatchDogInterfaceComponentImpl::pollDMASendFinished()
    {
        if (!m_finished_initializing)
        {
            while (!((getDMAIntStatus(BTC) >> SCILIN_TX_DMA_CH) & 0x01U))
            {
                vTaskDelay(DMA_SEND_POLLING_CHECK_INTERVAL); // Check back in every X ticks (don't hog the processor)
            };
            dmaWriteBusy = false;
            sciDMASendCleanup(SCILIN_TX_DMA_CH);
        }
        while (dmaWriteBusy)
        {
            vTaskDelay(DMA_SEND_POLLING_CHECK_INTERVAL); // Check back in every X ticks (don't hog the processor)
        };
        ; // TODO: Mutex to allow multiprogramming & TIMEOOUT
    }

    // Returns negative on error
    bool WatchDogInterfaceComponentImpl::dmaSend(void *buffer, int size, bool blocking)
    {
        // sciSend(m_sci, size, static_cast<uint8_t *>(buffer));
        // return true;

        if (blocking)
        {
            while (dmaWriteBusy)
            {
                vTaskDelay(DMA_SEND_POLLING_CHECK_INTERVAL); // Check back in every X ticks (don't hog the processor)
            };
        }
        else if (dmaWriteBusy)
        {
            return false;
        }
        sciDMASend(SCILIN_TX_DMA_CH, static_cast<char *>(buffer), size, ACCESS_8_BIT, &dmaWriteBusy);
        if (blocking)
            pollDMASendFinished();
        return true;
    }

} // end namespace CubeRover<|MERGE_RESOLUTION|>--- conflicted
+++ resolved
@@ -474,7 +474,6 @@
             handleUplinkMsg(msg);
             return;
         }
-<<<<<<< HEAD
   
         // Downlink messages are different (specifically, they aren't a response to a Hercules command)
         // so we handle them separately
@@ -482,8 +481,6 @@
             handleDownlinkMsg(msg);
             return;
         }
-=======
->>>>>>> c4cc6599
 
         // Try to get the transmit status structure for the received message
         TxCommandStatus *cmdStatus = getTxCommandStatus(msg.parsedHeader.lowerOpCode);
@@ -656,7 +653,6 @@
         uplink_out(0, uplinked_data);
     }
 
-<<<<<<< HEAD
     void WatchDogInterfaceComponentImpl::handleDownlinkMsg(WatchDogMpsm::Message& msg)
     {
         // Before anything else, make sure we have enough data (and since the payload is variable size,
@@ -691,9 +687,6 @@
     }
   
     void WatchDogInterfaceComponentImpl::handleTelemetryMsg(WatchDogMpsm::Message& msg)
-=======
-    void WatchDogInterfaceComponentImpl::handleTelemetryMsg(WatchDogMpsm::Message &msg)
->>>>>>> c4cc6599
     {
         // Before anything else, make sure we have enough data
         if (msg.accumulatedDataSize != sizeof(struct WatchdogTelemetry))
