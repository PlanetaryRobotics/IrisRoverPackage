// ======================================================================
// \title  WatchDogInterfaceComponentImpl.hpp
// \author alec
// \brief  hpp file for WatchDogInterface component implementation class
//
// \copyright
// Copyright 2009-2015, by the California Institute of Technology.
// ALL RIGHTS RESERVED.  United States Government Sponsorship
// acknowledged.
//
// This file outlines all functions implemented in WatchDogInterface
// Contains all functions that send and receive data between WatchdogInterface and Watchdog
// Contains functions that only watchdog receives, functions are marked as such. Such functions only send a stroke to the Watchdog if ever received.
// ======================================================================

#ifndef WatchDogInterface_HPP
#define WatchDogInterface_HPP

#include "CubeRover/WatchDogInterface/WatchDogInterfaceComponentAc.hpp"
#include <CubeRover/WatchDogInterface/WatchDogRxTask.hpp>
#include "Include/FswPacket.hpp"
#include "FreeRTOS.h"
#include "os_portmacro.h"

#include "lin.h"
#include "adc.h"
#include "sci.h"

// The pin number for the deploment pin 2
static const U8 deploy_bit = 4;
// The number of thermistors on the SBC
static const U8 number_thermistors = 6;
// Default size of zero sent to watchdog
static const U16 zero_size = 0x0000;
// Minimum size that should be received back from watchdog when receiving
static const U8 min_receive_size = 8;
// Magic Value first sent in the header between watchdog and hercules communication
static const U32 header_magic = 0x21B00B;

/**
 * This controls how long we'll wait for a response before allowing the next message of the same type
 * to be sent to the MSP430 watchdog.
 */
static const uint32_t COMMAND_TIMEOUT_MILLISECONDS = 2000;

// How often the processor should wait before checking back in on dmaSend completion while polling for it.
// Since this is a high priority task, it's not a good idea for this to be 0 (though it *can* be zero) in order to prevent Task starvation.
// NOTE: FreeRTOS scheduler ticks are every 1ms.
static const TickType_t DMA_SEND_POLLING_CHECK_INTERVAL = 2 / portTICK_PERIOD_MS; // every 2ms (2 ticks)

// These three parameters control the setup of the task that handles data received from the MSP430 watchdog.
static const NATIVE_INT_TYPE WATCH_DOG_INTERFACE_RX_TASK_PRIORITY = 16;
// NOTE: Stack size is in words. Make sure there's enough room for the overhead (min task size) plus some overhead. Use `uxTaskGetStackHighWaterMark(NULL)` to tune.
static const NATIVE_INT_TYPE WATCH_DOG_INTERFACE_RX_TASK_STACK_SIZE = configMINIMAL_STACK_SIZE + 256;
static const NATIVE_INT_TYPE WATCH_DOG_INTERFACE_RX_TASK_CPU_AFFINITY = -1;

namespace CubeRover
{

    class WatchDogInterfaceComponentImpl : public WatchDogInterfaceComponentBase, public virtual WatchDogRxCallbackProcessor
    {

    public:
        // ----------------------------------------------------------------------
        // Construction, initialization, and destruction
        // ----------------------------------------------------------------------

        //! Construct object WatchDogInterface
        //!
        WatchDogInterfaceComponentImpl(
#if FW_OBJECT_NAMES == 1
            const char *const compName /*!< The component name*/
#else
            void
#endif
        );

        //! Initialize object WatchDogInterface
        //!
        void init(
            const NATIVE_INT_TYPE queueDepth,  /*!< The queue depth*/
            const NATIVE_INT_TYPE instance = 0 /*!< The instance number*/
        );

        //! Destroy object WatchDogInterface
        //!
        ~WatchDogInterfaceComponentImpl(void);

        /**
         * @brief The callback invoked by the `WatchDogRxTask` when it has received a message.
         *
         * @param msg The parsed message received from the MSP430 watchdog.
         * @param goodParity Whether or not `msg` passed its parity check. If false, `msg` will contain only a header.
         */
        virtual void rxCallback(WatchDogMpsm::Message &msg, bool goodParity);

        // Usage during FSW initialization or when other components call it
        // Only difference between this is function and Reset_Specific_cmdHandler is lack of cmd response and using int for reset
        bool Reset_Specific_Handler(int reset_enum_number);

        PRIVATE :

            // ----------------------------------------------------------------------
            // Handler implementations for user-defined typed input ports
            // ----------------------------------------------------------------------

            //! Handler implementation for PingIn
            //!
            void
            Run_handler(
                const NATIVE_INT_TYPE portNum, /*!< The port number*/
                NATIVE_UINT_TYPE context       /*!< The call order*/
            );

        //! Handler implementation for CompResetRequest
        //!
        void CompResetRequest_handler(
            const NATIVE_INT_TYPE portNum, /*!< The port number*/
            CubeRoverPorts::ResetValue reset);

        //! Handler implementation for downlink
        //!
        void downlink_handler(
            const NATIVE_INT_TYPE portNum, /*!< The port number*/
            Fw::Buffer &fwBuffer);

        //! Handler implementation for PingIn
        //!
        void PingIn_handler(
            const NATIVE_INT_TYPE portNum, /*!< The port number*/
            U32 key                        /*!< Value to return to pinger*/
        );

        //! Handler implementation for WdogStroke
        //!
        void WdogStroke_handler(
            const NATIVE_INT_TYPE portNum, /*!< The port number*/
            U32 code                       /*!< Watchdog stroke code*/
        );

        PRIVATE :

            // ----------------------------------------------------------------------
            // Command handler implementations
            // ----------------------------------------------------------------------

            //! Implementation for Reset Specific command handler
            //! Command to reset the specific parts of rover
            void
            Reset_Specific_cmdHandler(
                const FwOpcodeType opCode,        /*!< The opcode*/
                const U32 cmdSeq,                 /*!< The command sequence number*/
                reset_values_possible reset_value /*!<
                              ENUM Value that specifies which components or hardware need to be reset
                          */
            );

        //! Implementation for Disengage_From_Lander command handler
        //! Command to send signal to MSP430 that it should send a signal to lander to disengage, sets disengage pin high
        void Disengage_From_Lander_cmdHandler(
            const FwOpcodeType opCode, /*!< The opcode*/
            const U32 cmdSeq,          /*!< The command sequence number*/
            confirm_disengage confirm);

        //! Implementation for Engage_From_Lander command handler
        //! Command to send signal to MSP430 that it should send a signal to lander to engage, sets disengage pin low
        void Engage_From_Lander_cmdHandler(
            const FwOpcodeType opCode, /*!< The opcode*/
            const U32 cmdSeq           /*!< The command sequence number*/
        );

        /* Commands that Only Watchdog Processes */

        //! Implementation for Prepare_For_Deployment command handler
        //! Command to send signal to MSP430 to prepare for deploying (may not be needed)
        void Prepare_For_Deployment_cmdHandler(
            const FwOpcodeType opCode, /*!< The opcode*/
            const U32 cmdSeq,          /*!< The command sequence number*/
            confirm_prepare_for_deploy confirm);

        //! Implementation for Switch_Connection_Mode command handler
        //! Command to send signal to MSP430 that we switch the current connection mode
        void Switch_Connection_Mode_cmdHandler(
            const FwOpcodeType opCode, /*!< The opcode*/
            const U32 cmdSeq           /*!< The command sequence number*/
        );

        //! Implementation for Set_Kp_Specific command handler
        //! Command to send signal to MSP430 that it should set Kp to a specific value
        void Set_Kp_Specific_cmdHandler(
            const FwOpcodeType opCode, /*!< The opcode*/
            const U32 cmdSeq,          /*!< The command sequence number*/
            U16 value);

        //! Implementation for Set_Heater_Duty_Cycle_Max command handler
        //! Command to send signal to MSP430 that it should set the max possible Duty Cycle value for the heater
        void Set_Heater_Duty_Cycle_Max_cmdHandler(
            const FwOpcodeType opCode, /*!< The opcode*/
            const U32 cmdSeq           /*!< The command sequence number*/
        );

        //! Implementation for Set_Heater_Duty_Cycle_Period command handler
        //! Command to send signal to MSP430 that it should set the period the Duty Cycle for the heater is at
        void Set_Heater_Duty_Cycle_Period_cmdHandler(
            const FwOpcodeType opCode, /*!< The opcode*/
            const U32 cmdSeq,          /*!< The command sequence number*/
            U16 period);

        //! Implementation for Set_Heater_Window command handler
        //! Set the Half-Width of the heater on/off deadband window around the setpoint (in thermistor ADC values). Between setpoint - half_width and setpoint + half_width, heater is off.
        void Set_Heater_Window_cmdHandler(
            const FwOpcodeType opCode, /*!< The opcode*/
            const U32 cmdSeq,          /*!< The command sequence number*/
            U16 adc_half_width);

        //! Implementation for Set_Heater_Setpoint command handler
        //! Command to send signal to MSP430 that it should set V to a specific value
        void Set_Heater_Setpoint_cmdHandler(
            const FwOpcodeType opCode, /*!< The opcode*/
            const U32 cmdSeq,          /*!< The command sequence number*/
            U16 adc_setpoint);

        //! Implementation for Switch_to_Sleep_Mode command handler
        //! Command to send signal to MSP430 that it should go into Sleep Mode
        void Switch_to_Sleep_Mode_cmdHandler(
            const FwOpcodeType opCode, /*!< The opcode*/
            const U32 cmdSeq,          /*!< The command sequence number*/
            confirm_sleep_mode confirm);

        //! Implementation for Switch_to_Keep_Alive_Mode command handler
        //! Command to send signal to MSP430 that it should go into Keep Alive Mode
        void Switch_to_Keep_Alive_Mode_cmdHandler(
            const FwOpcodeType opCode, /*!< The opcode*/
            const U32 cmdSeq,          /*!< The command sequence number*/
            confirm_alive_mode confirm);

        //! Implementation for Switch_to_Service_Mode command handler
        //! Command to send signal to MSP430 that it should go into Service Mode
        void Switch_to_Service_Mode_cmdHandler(
            const FwOpcodeType opCode, /*!< The opcode*/
            const U32 cmdSeq,          /*!< The command sequence number*/
            confirm_service_mode confirm);

        /* End of Commands that Only Watchdog Processes*/
        // The Header Frame structure sent and received between Hercules and Watchdog
        struct WatchdogFrameHeader
        {
            uint32_t magic_value : 24; // 24 bit magic value that is constant and sent at the begining of every send
            uint32_t parity : 8;       // 8 bit partity of whole header, initially calculated with parity equal to 0
            uint16_t payload_length;   // The length of the payload being sent
            uint16_t reset_val;        // The reset value being sent to watchdog
            uint16_t sequence_number;  // The lower 16 bits of the fprime command sequence number
            uint16_t opcode;           // The lower 16 bits of the fprime command opcode
        } __attribute__((packed, aligned(8)));

        struct WatchdogTelemetry
        {
            int16_t voltage_2V5;       // Current measured voltage of the 2.5V line as read from the Watchdog
            int16_t voltage_2V8;       // Current measured voltage of the 2.8V line as read from the Watchdog
            int16_t voltage_24V;       // Current measured voltage of the 24V line as read from the Watchdog
            int16_t voltage_28V;       // Current measured voltage of the 28V line as read from the Watchdog
            int8_t battery_thermistor; // Current measured voltage of the watchdog battery thermistor as read from the Watchdog
            int8_t sys_status;         // 8 bit systems status where each bit represents a watchdog status
            int16_t battery_level;     // Current measured battery mAH as read from the Watchdog
            int16_t battery_current;   // Current measured battery current as read from the Watchdog
            int16_t battery_voltage;   // Voltage measured battery current as read from the Watchdog
        } __attribute__((packed, aligned(8)));

        // Incorrect Response Possible Values
        enum resp_error : U8
        {
            bad_parity = 1,        // Error code for response having bad parity value
            bad_size_received = 2, // Error code for response having bad data size received
            bad_reset_value = 3,   // Error code for response having a bad reset value
            bad_magic_value = 4,   // Error code for response having a bad magic value
            not_enough_bytes = 5   // Error code for response not having enough bytes (must be over min_receive_size)
        };

        enum disengage_command : U16
        {
            Disengage = 0x00EE // Reset value for the disengagement command sent to Watchdog
        };

        /**
         * The opcode sent in the header with stroke messages to the MSP430 watchdog.
         */
        static const uint16_t STROKE_OPCODE = 0x0100u;

        /**
         * The opcode sent in the header with downlink messages to the MSP430 watchdog.
         */
        static const uint16_t DOWNLINK_OPCODE = 0x0101u;

        /**
         * The opcode send in the header with uplink messages from the MSP430 watchdog.
         */
        static const uint16_t UPLINK_OPCODE = 0x0102u;

        /**
         * The opcode send in the header with debug log messages to the MSP430 watchdog.
         */
        static const uint16_t DEBUG_OPCODE = 0x0103u;

<<<<<<< HEAD
        /**
         * The opcode sent in the header with downlink messages from the MSP430 watchdog.
         */
        static const uint16_t DOWNLINK_TO_WIFI_OPCODE = 0x0107u;
    
=======
>>>>>>> c4cc6599
        /**
         * The indices in the TxCommandArray of the TxCommandStatus for each type of command that is sent to the
         * MSP430 watchdog.
         */
        enum TxCommandIndex
        {
            COMMAND_INDEX__STROKE = 0,
            COMMAND_INDEX__DOWNLINK = 1,
            COMMAND_INDEX__RESET_SPECIFIC = 2,
            COMMAND_INDEX__DISENGAGE_FROM_LANDER = 3,
            COMMAND_INDEX__ENGAGE_FROM_LANDER = 4,
            COMMAND_INDEX__NUM_COMMANDS = 5
        };

        /**
         * Holds the status of a command transmitted by this WatchDogInterface to the MSP430 watchdog.
         *
         * The fields of this structure have been selected so that we can send a response to the CmdDispatcher
         * after we receive a response for that command from the MSP430 watchdog. We determine if a given response
         * is for a particular command based on the opcode and sequence number that is included in the response.
         */
        struct TxCommandStatus
        {
            /**
             * The opcode, EXCLUDING the ID offset (i.e. not the value passed to cmdHandler's, instead that value
             * minus the baseId of the base component), of the transmitted command.
             */
            FwOpcodeType opcode;
            U32 seqNum;            //!< The sequence number of the transmitted command.
            uint32_t txTimeMillis; //!< The time (from Fw::Time) that the command was transmitted, in milliseconds.
            bool active;           //!< If true, the transmitted command has not yet received a response from the watchdog.

            /**
             * Whether or not we want to send a response to the CmdDispatcher after a response is received from the
             * watchdog.
             */
            bool sendResponse;

            TxCommandStatus() : opcode(0)
            {
                reset();
            }

            void reset()
            {
                seqNum = 0;
                txTimeMillis = 0;
                active = false;
                sendResponse = true;
            }
        };

        /**
         * An array of TxCommandStatus structs, used to track the status of the last transmitted command for all
         * commands types that are sent to the MSP430 watchdog.
         *
         * Additionally, contains a mutex that should be locked anytime anything in the `commands` field is read or
         * modified.
         */
        struct TxCommandArray
        {
            TxCommandStatus commands[COMMAND_INDEX__NUM_COMMANDS];
            ::Os::Mutex cmdMutex;
        };

        bool Read_Temp(); // Checking the temperature sensors from the ADC

        void pollDMASendFinished(); // Polls DMA send finish to see if we've finished our DMA sending

        // Perform a DMA send function
        bool dmaSend(void *buffer,          // The buffer of data to send to watchdog
                     int size,              // The size of the data to send to watchdog
                     bool blocking = true); // Check variable to see if we need to block other DMA requests

        /**
         * @brief Logs an event about sending this Reset_specific command, then invokes `sendResetSpecific`.
         *
         * @param opCode The parameter, excluding the base ID (i.e. without the offset specified in Top), of the
         *               command that is sending the reset specific command.
         * @param cmdSeq The sequence number of the command to be transmitted.
         * @param resetValue The reset value of the reset specific command.
         * @param sendResponse Whether or not to send a response to the cmdDispatcher when a response for the
         *                     sent command is received from the MSP430 watchdog.
         *
         * @return true if transmitting the command succeeded, otherwise false.
         */
        bool logAndSendResetSpecific(FwOpcodeType opCode,
                                     U32 cmdSeq,
                                     reset_values_possible resetValue,
                                     bool sendResponse);

        /**
         * Transmits the "reset specific" command to the MSP430.
         *
         * If unable to transmit the command, this function wills send a response to the CmdDispatcher indicating
         * the command failed due to Fw::COMMAND_EXECUTION_ERROR.
         *
         * @param opCode The parameter, excluding the base ID (i.e. without the offset specified in Top), of the
         *               command that is sending the reset specific command.
         * @param cmdSeq The sequence number of the command to be transmitted.
         * @param resetValue The reset value of the reset specific command.
         * @param sendResponse Whether or not to send a response to the cmdDispatcher when a response for the
         *                     sent command is received from the MSP430 watchdog.
         *
         * @return true if transmitting the command succeeded, otherwise false.
         */
        bool sendResetSpecific(FwOpcodeType opCode,
                               U32 cmdSeq,
                               reset_values_possible resetValue,
                               bool sendResponse);

        /**
         * @brief Handles a message containing uplink data received from the MSP430 watchdog.
         *
         * Handling this message involves sending the received uplink data out the uplink port.
         *
         * @msg The received uplink message.
         */
<<<<<<< HEAD
        void handleUplinkMsg(WatchDogMpsm::Message& msg);
        void handleDownlinkMsg(WatchDogMpsm::Message& msg);
=======
        void handleUplinkMsg(WatchDogMpsm::Message &msg);
>>>>>>> c4cc6599

        /**
         * @brief Handles a message containing telemetry data received from the MSP430 watchdog.
         *
         * Handling this message involves updating the telemetry with the values from the received message.
         *
         * @msg The received telemetry message.
         */
        void handleTelemetryMsg(WatchDogMpsm::Message &msg);

        /**
         * @brief Gets the TxCommandStatus structure (or rather, a pointer to it) from the TxCommandArray based on the
         *        full opcode given.
         *
         * The opcode parameter is "full" only in the sense that it's type is FwOpcodeType, which may be wider than
         * the uint16_t values that are transmitted in the header of messages to/from the MSP430 watchdog. However,
         * this opcode should not contain the base offset. This function simply casts the given value to a uint16_t
         * then invokes `getTxCommandStatus`.
         *
         * @param opCode The "full" opcode used to determine the TxCommandStatus to return
         *
         * @return A pointer to the appropriate TxCommandStatus for the given opcode, or nullptr if an appropriate
         *         TxCommandStatus was not found.
         */
        TxCommandStatus *getTxCommandStatusFullOpcode(FwOpcodeType opCode);

        /**
         * @brief Gets the TxCommandStatus structure (or rather, a pointer to it) from the TxCommandArray based on the
         *        opcode given.
         *
         * The given opcode should not contain the base offset.
         *
         * @param opCode The opcode used to determine the TxCommandStatus to return.
         *
         * @return A pointer to the appropriate TxCommandStatus for the given opcode, or nullptr if an appropriate
         *         TxCommandStatus was not found.
         */
        TxCommandStatus *getTxCommandStatus(uint16_t opCode);

        /**
         * @brief Transmits the specified command to the MSP430 watchdog.
         *
         * The command to be transmitted is constructed by populating the header with the lower 16 bits of the opcode
         * and sequence number, as well as the reset value and the data length. From these a parity is calculated,
         * and that is the last field needed in the header. If any data is passed, it will be transmitted following
         * the header.
         *
         * Prior to being transmitted, we check if a command of this type is already active (i.e., waiting for a
         * response from the MSP430 watchdog). If the previously transmitted command was transmitted so long ago
         * (based on `COMMAND_TIMEOUT_MILLISECONDS`) that it is considered timed out, then this function will
         * clear the TxCommandStatus structure and send a response for the previously transmitted command to
         * the CmdDispatcher (unless the previously transmitted command was sent with `sendResponse` set to false).
         * However, if the previously transmitted command hasn't timed out, we will return from this function
         * without sending the current command. If this function sends the command successfully, it will then
         * update the TxCommandStatus structure for this command type to indicate that we've sent this command
         * and that we're now waiting for a response.
         *
         * @param opCode The opcode of the command being transmitted (excluding any base ID offset).
         * @param cmdSeq The command number of the command being transmitted.
         * @param resetValue The reset value to pass in the command being transmitted.
         * @param dataBuffer The buffer containing the payload of the message to be transmitted, if there is any.
         *                   This field can be nullptr so long as `dataLen` is zero.
         * @param dataLen The length of the payload data in `dataBuffer`.
         * @param sendResponse Whether or not we want to send a response for this command to the CmdDispatcher
         *                     once we get a response from the MSP430 for this command.
         *
         * @return Whether or not the command was successfully transmitted.
         */
        bool txCommand(FwOpcodeType opCode,
                       U32 cmdSeq,
                       uint16_t resetValue,
                       uint8_t *dataBuffer = nullptr,
                       size_t dataLen = 0,
                       bool sendResponse = true);

        bool debugPrintfToWatchdog(const char *fmt, ...);

        sciBASE_t *m_sci;                                  // The sci base used to initialize the watchdog interface connection
        adcData_t m_thermistor_buffer[number_thermistors]; // Location to store current data for thermistors
        bool m_finished_initializing;                      // Flag set when this component is fully initialized and interrupt DMA can be used (otherwise polling DMA)

        /**
         * The array of structures that allow us to track the status of previously transmitted commands.
         */
        TxCommandArray m_txCmdArray;

        /**
         * The task that handles receiving messages from the MSP430 watchdog.
         */
        WatchDogRxTask m_rxTask;

        uint16_t m_downlinkSequenceNumber;

        char m_printBuffer[256];

        uint32_t m_skippedStrokes;
        uint32_t m_missedStrokeResponses;
    };

} // end namespace CubeRover

#endif<|MERGE_RESOLUTION|>--- conflicted
+++ resolved
@@ -301,14 +301,11 @@
          */
         static const uint16_t DEBUG_OPCODE = 0x0103u;
 
-<<<<<<< HEAD
         /**
          * The opcode sent in the header with downlink messages from the MSP430 watchdog.
          */
         static const uint16_t DOWNLINK_TO_WIFI_OPCODE = 0x0107u;
     
-=======
->>>>>>> c4cc6599
         /**
          * The indices in the TxCommandArray of the TxCommandStatus for each type of command that is sent to the
          * MSP430 watchdog.
@@ -427,12 +424,8 @@
          *
          * @msg The received uplink message.
          */
-<<<<<<< HEAD
         void handleUplinkMsg(WatchDogMpsm::Message& msg);
         void handleDownlinkMsg(WatchDogMpsm::Message& msg);
-=======
-        void handleUplinkMsg(WatchDogMpsm::Message &msg);
->>>>>>> c4cc6599
 
         /**
          * @brief Handles a message containing telemetry data received from the MSP430 watchdog.
