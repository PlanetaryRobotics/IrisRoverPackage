--- conflicted
+++ resolved
@@ -201,11 +201,7 @@
 	
 CubeRover_MODULES := \
 	CubeRover/Top \
-<<<<<<< HEAD
 	CubeRover/CubeRoverPorts \
-
-=======
->>>>>>> db6a8ef9
 	$(FW_MODULES) \
 	$(OS_MODULES) \
 	$(SVC_MODULES) \
