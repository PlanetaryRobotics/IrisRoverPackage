# List of flight software modules to build

# NOTE: Must not be characters after continuation character "\" or will get "commands commence before first target" errors

FW_MODULES := \
	Fw/FilePacket \
	Fw/Cfg \
	Fw/Buffer \
	Fw/Comp \
	Fw/Obj \
	Fw/Port \
	Fw/Cmd \
	Fw/Tlm \
	Fw/Prm \
	Fw/Log \
	Fw/Time \
	Fw/Com \
	Fw/ComFile \
	Fw/SerializableFile \
	Fw/Types

FW_GTEST_MODULES := \
	Fw/SerializableFile/test/TestSerializable \
	Fw/FilePacket/GTest \
	Fw/Types/GTest
	
OS_MODULES := \
	Os 

CFDP_MODULES := \
	CFDP/Checksum

CFDP_GTEST_MODULES := \
	CFDP/Checksum/GTest
	
UTILS_MODULES := \
	Utils/Hash \
	Utils/Types
        
# Svc/UdpSender Svc/SocketGndIf Svc/GroundInterface
SVC_MODULES := \
	Svc/BufferAccumulator \
	Svc/BufferLogger \
	Svc/BufferManager \
	Svc/CmdDispatcher \
	Svc/CmdSequencer \
	Svc/Seq \
	Svc/ActiveRateGroup \
	Svc/RateGroupDriver \
	Svc/Sched \
	Svc/ComLogger \
	Svc/TlmChan \
	Svc/PassiveTextLogger \
	Svc/PassiveConsoleTextLogger \
	Svc/Time \
	Svc/Cycle \
	Svc/LinuxTime \
	Svc/LinuxTimer \
	Svc/ActiveLogger \
	Svc/Fatal \
	Svc/PolyIf \
	Svc/PolyDb \
	Svc/PrmDb \
	Svc/Ping \
	Svc/WatchDog \
	Svc/Health \
	Svc/FileUplink \
	Svc/FileDownlink \
  Svc/AssertFatalAdapter \
  Svc/FatalHandler \
	Svc/FileManager
	
DEMO_DRV_MODULES := \
	Drv/DataTypes \
	Drv/BlockDriver \
	Drv/GpioDriverPorts
		
LINUX_DRV_MODULES := \
	Drv/LinuxGpioDriver \
	Drv/LinuxSerialDriver \
	Drv/LinuxSpiDriver \
	Drv/SerialDriverPorts \
	Drv/SpiDriverPorts \
	Drv/GpioDriverPorts

CUBEROVER_DRV_MODULES := \
	Drv/FreeRtosSerialDriver \
	Drv/SerialDriverPorts

REF_MODULES := \
	Ref/Top \
	Ref/RecvBuffApp \
	Ref/SendBuffApp \
	Ref/SignalGen \
	Ref/PingReceiver
	
Ref_MODULES := \
	\
	$(REF_MODULES) \
	\
	$(SVC_MODULES) \
	\
	$(DEMO_DRV_MODULES) \
	\
	$(FW_MODULES) \
	\
	$(OS_MODULES) \
	\
	$(CFDP_MODULES) \
  	\
  	$(UTILS_MODULES)
		
ACDEVTEST_MODULES := \
	Autocoders/Python/test/active_tester \
	Autocoders/Python/test/app1 \
	Autocoders/Python/test/app2 \
	Autocoders/Python/test/cnt_only \
	Autocoders/Python/test/command1 \
	Autocoders/Python/test/command2 \
	Autocoders/Python/test/command_res \
	Autocoders/Python/test/command_multi_inst \
	Autocoders/Python/test/command_string \
	Autocoders/Python/test/command_tester \
	Autocoders/Python/test/comp_diff_namespace \
	Autocoders/Python/test/comp_no_namespace \
	Autocoders/Python/test/enum1port \
	Autocoders/Python/test/enum_return_port \
	Autocoders/Python/test/event1 \
	Autocoders/Python/test/event2 \
	Autocoders/Python/test/event_throttle \
	Autocoders/Python/test/event_enum \
	Autocoders/Python/test/event_multi_inst \
	Autocoders/Python/test/event_string \
	Autocoders/Python/test/ext_dict \
	Autocoders/Python/test/log1 \
	Autocoders/Python/test/log_tester \
	Autocoders/Python/test/main \
	Autocoders/Python/test/noargport \
	Autocoders/Python/test/param1 \
	Autocoders/Python/test/param2 \
	Autocoders/Python/test/param_enum \
	Autocoders/Python/test/param_multi_inst \
	Autocoders/Python/test/param_string \
	Autocoders/Python/test/param_tester \
	Autocoders/Python/test/time_tester \
	#Autocoders/Python/test/queued1 \
	\ # Autocoders/Python/test/partition \
	Autocoders/Python/test/pass_by_attrib \
	\ # Autocoders/Python/test/passive \
	Autocoders/Python/test/port_nogen \
	Autocoders/Python/test/port_return_type \
	Autocoders/Python/test/serialize_enum \
	Autocoders/Python/test/serialize_stringbuffer \
	Autocoders/Python/test/serialize_template \
	Autocoders/Python/test/serialize_user \
	Autocoders/Python/test/serialize1 \
	Autocoders/Python/test/serialize2 \
	Autocoders/Python/test/serialize3 \
	Autocoders/Python/test/stress \
	Autocoders/Python/test/string_port \
	Autocoders/Python/test/telem_tester \
	Autocoders/Python/test/tlm_enum \
	Autocoders/Python/test/tlm_string \
	Autocoders/Python/test/tlm1 \
	Autocoders/Python/test/tlm2 \
	Autocoders/Python/test/tlm_onchange \
	Autocoders/Python/test/tlm_multi_inst \
	Autocoders/Python/test/interface1 \
	Autocoders/Python/test/port_loopback \
	Autocoders/Python/test/serial_passive \
    \
	Autocoders/Python/templates
	
RPI_APP_MODULES := \
	RPI/Top \
	RPI/RpiDemo
	
RPI_MODULES := \
	\
	$(RPI_APP_MODULES) \
	\
	$(SVC_MODULES) \
	\
	$(LINUX_DRV_MODULES) \
	\
	$(CFDP_MODULES) \
  	\
	$(FW_MODULES) \
	\
	$(OS_MODULES) \
	\
  	$(UTILS_MODULES)

acdev_MODULES := \
	$(FW_MODULES) \
	\
	$(OS_MODULES) \
	\
	$(ACDEVTEST_MODULES)

CubeRoverPorts_MODULES := \
	CubeRover/CubeRoverPorts/CameraTakePicture \
	CubeRover/CubeRoverPorts/FileDownlink \
	CubeRover/CubeRoverPorts/IMUData \
	CubeRover/CubeRoverPorts/MotorData \
	CubeRover/CubeRoverPorts/MotorCommand \
	CubeRover/CubeRoverPorts/WatchdogReset
	
CubeRover_MODULES := \
	CubeRover/Top \
	CubeRover/CubeRoverPorts \
	CubeRover/IMU \
	CubeRover/Navigation \
	CubeRover/MotorControl \
	CubeRover/UdpInterface \
	CubeRover/NetworkManager \
	CubeRover/GroundInterface \
	CubeRover/WatchDogInterface \
	CubeRover/Camera \
<<<<<<< HEAD
	CubeRover/CubeRoverPorts/CameraSelect \
	CubeRover/CubeRoverPorts/FileDownlink \
	CubeRover/ComLogger \
=======
>>>>>>> a4cda3ee
	$(FW_MODULES) \
	$(OS_MODULES) \
	$(SVC_MODULES) \
	$(CUBEROVER_DRV_MODULES) \
	$(CubeRoverPorts_MODULES) \
	$(UTILS_MODULES)
	
# Other modules to build, but not to link with deployment binaries
OTHER_MODULES := \
	gtest \
	Os/Stubs \
	Fw/Test \
	$(FW_GTEST_MODULES)

# List deployments

DEPLOYMENTS := Ref acdev RPI CubeRover
<|MERGE_RESOLUTION|>--- conflicted
+++ resolved
@@ -217,12 +217,10 @@
 	CubeRover/GroundInterface \
 	CubeRover/WatchDogInterface \
 	CubeRover/Camera \
-<<<<<<< HEAD
 	CubeRover/CubeRoverPorts/CameraSelect \
 	CubeRover/CubeRoverPorts/FileDownlink \
 	CubeRover/ComLogger \
-=======
->>>>>>> a4cda3ee
+
 	$(FW_MODULES) \
 	$(OS_MODULES) \
 	$(SVC_MODULES) \
