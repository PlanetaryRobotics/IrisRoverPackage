--- conflicted
+++ resolved
@@ -51,10 +51,6 @@
 	Svc/RateGroupDriver \
 	Svc/Sched \
 	Svc/ComLogger \
-<<<<<<< HEAD
-=======
-	Svc/SocketGndIf \
->>>>>>> c95a7813
 	Svc/TlmChan \
 	Svc/PassiveTextLogger \
 	Svc/PassiveConsoleTextLogger \
