# List of flight software modules to build

# NOTE: Must not be characters after continuation character "\" or will get "commands commence before first target" errors

FW_MODULES := \
	Fw/FilePacket \
	Fw/Cfg \
	Fw/Buffer \
	Fw/Comp \
	Fw/Obj \
	Fw/Port \
	Fw/Cmd \
	Fw/Tlm \
	Fw/Prm \
	Fw/Log \
	Fw/Time \
	Fw/Com \
	Fw/ComFile \
	Fw/SerializableFile \
	Fw/Types

FW_GTEST_MODULES := \
	Fw/SerializableFile/test/TestSerializable \
	Fw/FilePacket/GTest \
	Fw/Types/GTest
	
OS_MODULES := \
	Os 

CFDP_MODULES := \
	CFDP/Checksum

CFDP_GTEST_MODULES := \
	CFDP/Checksum/GTest
	
UTILS_MODULES := \
	Utils/Hash	\
	Utils/Types
        
# XXX: Svc/BuffGndSockIf
# XXX: Svc/UdpSender
# XXX: Svc/UdpReceiver
SVC_MODULES := \
	Svc/BufferAccumulator \
	Svc/BufferLogger \
	Svc/BufferManager \
	Svc/CmdDispatcher \
	Svc/CmdSequencer \
	Svc/Seq \
	Svc/GroundInterface \
	Svc/ActiveRateGroup \
	Svc/RateGroupDriver \
	Svc/Sched \
	Svc/ComLogger \
<<<<<<< HEAD
=======
	Svc/SocketGndIf \
>>>>>>> c95a7813
	Svc/TlmChan \
	Svc/PassiveTextLogger \
	Svc/PassiveConsoleTextLogger \
	Svc/Time \
	Svc/Cycle \
	Svc/LinuxTime \
	Svc/LinuxTimer \
	Svc/ActiveLogger \
	Svc/Fatal \
	Svc/PolyIf \
	Svc/PolyDb \
	Svc/PrmDb \
	Svc/Ping \
	Svc/Health \
	Svc/WatchDog \
	Svc/FileUplink \
	Svc/FileDownlink \
    Svc/AssertFatalAdapter \
    Svc/FatalHandler \
	Svc/FileManager
	
DEMO_DRV_MODULES := \
	Drv/DataTypes \
	Drv/BlockDriver \
	Drv/GpioDriverPorts
		
LINUX_DRV_MODULES := \
	Drv/LinuxGpioDriver \
	Drv/LinuxSerialDriver \
	Drv/LinuxSpiDriver \
	Drv/SerialDriverPorts \
	Drv/SpiDriverPorts \
	Drv/GpioDriverPorts

CUBEROVER_DRV_MODULES := \
	Drv/FreeRtosSerialDriver \
	Drv/SerialDriverPorts

REF_MODULES := \
	Ref/Top \
	Ref/RecvBuffApp \
	Ref/SendBuffApp \
	Ref/SignalGen \
	Ref/PingReceiver
	
Ref_MODULES := \
	\
	$(REF_MODULES) \
	\
	$(SVC_MODULES) \
	\
	$(DEMO_DRV_MODULES) \
	\
	$(FW_MODULES) \
	\
	$(OS_MODULES) \
	\
	$(CFDP_MODULES) \
  	\
  	$(UTILS_MODULES)
		
ACDEVTEST_MODULES := \
	Autocoders/Python/test/active_tester \
	Autocoders/Python/test/app1 \
	Autocoders/Python/test/app2 \
	Autocoders/Python/test/cnt_only \
	Autocoders/Python/test/command1 \
	Autocoders/Python/test/command2 \
	Autocoders/Python/test/command_res \
	Autocoders/Python/test/command_multi_inst \
	Autocoders/Python/test/command_string \
	Autocoders/Python/test/command_tester \
	Autocoders/Python/test/comp_diff_namespace \
	Autocoders/Python/test/comp_no_namespace \
	Autocoders/Python/test/enum1port \
	Autocoders/Python/test/enum_return_port \
	Autocoders/Python/test/event1 \
	Autocoders/Python/test/event2 \
	Autocoders/Python/test/event_throttle \
	Autocoders/Python/test/event_enum \
	Autocoders/Python/test/event_multi_inst \
	Autocoders/Python/test/event_string \
	Autocoders/Python/test/ext_dict \
	Autocoders/Python/test/log1 \
	Autocoders/Python/test/log_tester \
	Autocoders/Python/test/main \
	Autocoders/Python/test/noargport \
	Autocoders/Python/test/param1 \
	Autocoders/Python/test/param2 \
	Autocoders/Python/test/param_enum \
	Autocoders/Python/test/param_multi_inst \
	Autocoders/Python/test/param_string \
	Autocoders/Python/test/param_tester \
	Autocoders/Python/test/time_tester \
	#Autocoders/Python/test/queued1 \
	\ # Autocoders/Python/test/partition \
	Autocoders/Python/test/pass_by_attrib \
	\ # Autocoders/Python/test/passive \
	Autocoders/Python/test/port_nogen \
	Autocoders/Python/test/port_return_type \
	Autocoders/Python/test/serialize_enum \
	Autocoders/Python/test/serialize_stringbuffer \
	Autocoders/Python/test/serialize_template \
	Autocoders/Python/test/serialize_user \
	Autocoders/Python/test/serialize1 \
	Autocoders/Python/test/serialize2 \
	Autocoders/Python/test/serialize3 \
	Autocoders/Python/test/stress \
	Autocoders/Python/test/string_port \
	Autocoders/Python/test/telem_tester \
	Autocoders/Python/test/tlm_enum \
	Autocoders/Python/test/tlm_string \
	Autocoders/Python/test/tlm1 \
	Autocoders/Python/test/tlm2 \
	Autocoders/Python/test/tlm_onchange \
	Autocoders/Python/test/tlm_multi_inst \
	Autocoders/Python/test/interface1 \
	Autocoders/Python/test/port_loopback \
	Autocoders/Python/test/serial_passive \
    \
	Autocoders/Python/templates
	
RPI_APP_MODULES := \
	RPI/Top \
	RPI/RpiDemo
	
RPI_MODULES := \
	\
	$(RPI_APP_MODULES) \
	\
	$(SVC_MODULES) \
	\
	$(LINUX_DRV_MODULES) \
	\
	$(CFDP_MODULES) \
  	\
	$(FW_MODULES) \
	\
	$(OS_MODULES) \
	\
  	$(UTILS_MODULES)

acdev_MODULES := \
	$(FW_MODULES) \
	\
	$(OS_MODULES) \
	\
	$(ACDEVTEST_MODULES)
	
CubeRover_MODULES := \
	CubeRover/Top \
	CubeRover/CubeRoverPorts \
	CubeRover/UdpReceiver \
	$(FW_MODULES) \
	$(OS_MODULES) \
	$(SVC_MODULES) \
	$(CUBEROVER_DRV_MODULES)
	
# Other modules to build, but not to link with deployment binaries
OTHER_MODULES := \
	gtest \
	Os/Stubs \
	Fw/Test \
	$(FW_GTEST_MODULES)

# List deployments

DEPLOYMENTS := Ref acdev RPI CubeRover
<|MERGE_RESOLUTION|>--- conflicted
+++ resolved
@@ -37,9 +37,7 @@
 	Utils/Hash	\
 	Utils/Types
         
-# XXX: Svc/BuffGndSockIf
 # XXX: Svc/UdpSender
-# XXX: Svc/UdpReceiver
 SVC_MODULES := \
 	Svc/BufferAccumulator \
 	Svc/BufferLogger \
@@ -52,10 +50,7 @@
 	Svc/RateGroupDriver \
 	Svc/Sched \
 	Svc/ComLogger \
-<<<<<<< HEAD
-=======
 	Svc/SocketGndIf \
->>>>>>> c95a7813
 	Svc/TlmChan \
 	Svc/PassiveTextLogger \
 	Svc/PassiveConsoleTextLogger \
