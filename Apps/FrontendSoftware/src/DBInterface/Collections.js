--- conflicted
+++ resolved
@@ -7,14 +7,8 @@
 export default new Enum(
   "Commands",
   "Images",
-<<<<<<< HEAD
-  "Filters",
-  "Tags",
-  "Users",
   "Localization"
-=======
   "FTA",
   "Users",
   "System"
->>>>>>> 35679fa7
 );