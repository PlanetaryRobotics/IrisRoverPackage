import Vue from 'vue'
import Vuex from 'vuex'

import DBLazyList from '@/DBInterface/DBLazyList.js'
import FTAData from '@/data_classes/FTAData.js'
import Collections from '@/DBInterface/Collections.js'

// Import Vuex Modules:
import CLI from '@/components/CLI/store.js'
import IMG from '@/components/ImageViewer/store.js'
import SAND from '@/components/Sandboxes/store.js'
import ATOMIC from "@/components/atomic/store.js"
import MAP from '@/components/Map/store.js'
import POI from '@/components/POI/store.js';

import SYS from '@/system/store.js'

Vue.use(Vuex)

export default new Vuex.Store({
  modules:{
    CLI,
    IMG,
    SAND,
    ATOMIC,
    MAP,
<<<<<<< HEAD
    POI
  },

  // Store Assets Unrelated to Any Major Component:
  state: {
    // Component header information
    headers: {
      IMG: {
        name: "IMAGE VIEWER",
        menu: ["Close", "Smile", "Refresh"]
      },
      CLI: {
        name: "COMMAND LINE",
        menu: ["Close", "Smile", "Refresh"]
      },
      MAP: {
        name: "SHARED MAP",
        menu: ["Close", "Smile", "Refresh"]
      },
      POI: {
        name: "POI DASHBOARD",
        menu: ["Close", "Smile", "Refresh"]
      }
    }
=======
    SYS
  },

  // Store Assets Unrelated to Any Major Component or too small to require their own store file:
  state: {  
    // List of FTAData Objects Held in the Log in the Database's Commands Collection (only load the most recent entry):
    FTALogList: new DBLazyList({
      collection: Collections.FTA,
      objClass: FTAData,
      length: 1,
      staleTime: Infinity,
      autopopulate: true
    })
>>>>>>> 35679fa7
  },

  getters: {
    // Returns a function to force vuex to recompute on each call
    // (otherwise it uses a cached value which only changes when the
    // /value/ of state.FTALog changes):
    FTALog: state => (() => state.FTALogList.list)(),
    // Core Data of the Latest System State:
    currentFTAState: (state, getters) => {
        if(getters.FTALog.length){
            return getters.FTALog.reduce( (last, curr) => curr.data.lookupID > last.data.lookupID ? curr : last ).data;
        } else{
            return new FTAData({}).data; // Return blank / default empty FTAData.
        }
    },
  },

  mutations: {

  },

  actions: {

  }
})<|MERGE_RESOLUTION|>--- conflicted
+++ resolved
@@ -24,12 +24,12 @@
     SAND,
     ATOMIC,
     MAP,
-<<<<<<< HEAD
-    POI
+    POI,
+    SYS
   },
 
-  // Store Assets Unrelated to Any Major Component:
-  state: {
+  // Store Assets Unrelated to Any Major Component or too small to require their own store file:
+  state: {  
     // Component header information
     headers: {
       IMG: {
@@ -48,13 +48,7 @@
         name: "POI DASHBOARD",
         menu: ["Close", "Smile", "Refresh"]
       }
-    }
-=======
-    SYS
-  },
-
-  // Store Assets Unrelated to Any Major Component or too small to require their own store file:
-  state: {  
+    },
     // List of FTAData Objects Held in the Log in the Database's Commands Collection (only load the most recent entry):
     FTALogList: new DBLazyList({
       collection: Collections.FTA,
@@ -63,7 +57,6 @@
       staleTime: Infinity,
       autopopulate: true
     })
->>>>>>> 35679fa7
   },
 
   getters: {
