#!/usr/bin/env python3
# -*- coding: utf-8 -*-

"""
Defines Common Data Required for Payloads. Support for Building and Parsing
Payloads as part of a Variable Length Payload.

@author: Connor W. Colombo (CMU)
@last-updated: 09/19/2022
"""
from __future__ import annotations  # Activate postponed annotations (for using classes as return type in their own methods)

from typing import List, Any, Union, Dict, Tuple, Optional, TypeVar, Type
from abc import ABC, abstractmethod, abstractclassmethod, abstractproperty
from enum import Enum
from collections import OrderedDict

import struct
from datetime import datetime

from IrisBackendv3.codec.magic import Magic, MAGIC_SIZE
from IrisBackendv3.codec.metadata import DataPathway, DataSource, DownlinkTimes, UplinkTimes
from IrisBackendv3.codec.container import ContainerCodec
from IrisBackendv3.codec.fsw_data_codec import encode as fsw_data_encode
from IrisBackendv3.codec.fsw_data_codec import decode as fsw_data_decode

from IrisBackendv3.codec.logging import logger

from IrisBackendv3.codec.settings import ENDIANNESS_CODE, settings

from IrisBackendv3.data_standards import DataStandards
from IrisBackendv3.data_standards.module import Module, Command, TelemetryChannel, Event
from IrisBackendv3.data_standards import FswDataType
from IrisBackendv3.utils.basic import full_dict_spec_check

from IrisBackendv3.codec.exceptions import PacketDecodingException


PIT = TypeVar('PIT')


class PayloadInterface(ContainerCodec[PIT], ABC):
    """
    Generic Payload Interface/Wrapper class to enable binding the Payload's
    generic type to something that lists all the right interfaces.
    """
    __slots__: List[str] = [
        # Magic indicating how this payload should be transmitted / where it came from:
        'magic',
        # Flag indicating how this payload should go to the rover / came from the rover:
        'pathway',
        # DataSource of this data (how it entered the GSW):
        'source'
    ]

    magic: Magic
    pathway: DataPathway
    source: DataSource

    @classmethod
    @abstractmethod
    def process(cls,
                VLP: bytes, endianness_code: str = ENDIANNESS_CODE
                ) -> Tuple[PIT, bytes]:
        raise NotImplementedError()

    @abstractmethod
    def __getstate__(self) -> Dict[str, Any]:
        raise NotImplementedError()

    @abstractmethod
    def __setstate__(self, data: Dict[str, Any]) -> None:
        raise NotImplementedError()


PT = TypeVar('PT', bound=PayloadInterface)


class Payload(PayloadInterface[PT], ABC):
    """
    Generic Interface for Handling and Processing Payloads.

    All data is stored in the unpacked form since that's how it will most
    often be handled and transformed and only packed into bytes when needed.

    *However* the raw form of the data (as downlinked) is preserved for forensic
    reasons and is used as the sole way of serializing and storing data so that
    if, for example, adjustments need to be made to the decoding script (perhaps
    to correct for a persistent data corruption mode, etc.), the raw data will
    be preserved and can simply be reprocessed with a fixed decoding script.

    *NOTE:* All Payload data is encoded and decoded with the `magic` stripped
    off.

    All additional payload-specific metadata (including the `magic`, data
    `pathway`, and `source`) will be serialized on the ground as a state
    alongside the `raw` bytes.
    """

    # Empty __slots__ allows keeping __slots__ from superclass (and not switching to __dict__):
    __slots__: List[str] = []

    def __init__(self,
                 magic: Magic = Magic.MISSING,
                 pathway: DataPathway = DataPathway.NONE,
                 source: DataSource = DataSource.NONE,
                 raw: Optional[bytes] = None,
                 endianness_code: str = ENDIANNESS_CODE
                 ) -> None:
        self.magic = magic
        self.pathway = pathway
        self.source = source
        super().__init__(raw=raw, endianness_code=endianness_code)

    @classmethod
    def process(cls,
                VLP: bytes, endianness_code: str = ENDIANNESS_CODE
                ) -> Tuple[PT, bytes]:
        """
        Processes the given VLP *with the appropriate magic already stripped off*
        as a payload of this type and returns the appropriate payload object as
        well as the VLP with the consumed bytes stripped off.
        """
        # Extract the Payload:
        payload = cls.decode(
            data=VLP,
            endianness_code=endianness_code
        )

        # Strip off the bytes used by the payload from the VLP:
        if payload.raw is None:
            payload_size = 0
        else:
            payload_size = len(payload.raw)
        # All of the VLP left over for subsequent payloads:
        VLP = VLP[payload_size:]

        return payload, VLP

    def __getstate__(self) -> Dict[str, Any]:
        # Extra metadata that's not encoded in `_raw` bytes.
        return {
            'magic': self.magic,
            'pathway': self.pathway,
            'source': self.source
        }

    def __setstate__(self, data: Dict[str, Any]) -> None:
        # Extra metadata that's not encoded in `_raw` bytes.
        full_dict_spec_check(
            data,
            {
                'magic': Magic,
                'pathway': DataPathway,
                'source': DataSource
            },
            name='data'
        )

        self.magic = data['magic']
        self.pathway = data['pathway']
        self.source = data['source']


class UplinkedPayload(Payload[PT]):
    """
    Generic superclass for all payloads which are uplinked.
    Allows for creating typed containers of just uplinked payloads.
    """
    __slots__: List[str] = [
        # Whether AMCC (Astrobotic Mission Control) has acknowledged receipt of
        # this payload:
        'amcc_ack',
        # Whether the rover has acknowledged receipt of this payload:
        'rover_ack',
        # Collection of times for the downlink pipeline
        'uplink_times'
    ]

    amcc_ack: bool
    rover_ack: bool
    uplink_times: Optional[UplinkTimes]

    def __init__(self,
                 magic: Magic = Magic.MISSING,
                 pathway: DataPathway = DataPathway.NONE,
                 source: DataSource = DataSource.NONE,
                 raw: Optional[bytes] = None,
                 endianness_code: str = ENDIANNESS_CODE,
                 amcc: bool = False,
                 rover_ack: bool = False,
                 uplink_times: Optional[UplinkTimes] = None
                 ) -> None:
        # Pass through data to parent and initialize metadata values.
        self.amcc_ack = amcc
        self.rover_ack = rover_ack
        self.uplink_times = uplink_times
        super().__init__(
            magic=magic,
            pathway=pathway,
            source=source,
            raw=raw,
            endianness_code=endianness_code
        )

    def __getstate__(self) -> Dict[str, Any]:
        """Encode metadata which is not derived from `_raw` as a state."""
        return {
            **super().__getstate__(),  # grab any relevant state managed by parent
            'amcc_ack': self.amcc_ack,
            'rover_ack': self.rover_ack,
            'uplink_times': self.uplink_times
        }

    def __setstate__(self, data: Dict[str, Any]) -> None:
        """Retrieve metadata which is not encoded in `_raw` as a state."""
        # Let the parent extract any data it cares about (manages):
        super().__setstate__(data)

        # Then extract the state data managed by this class:
        full_dict_spec_check(
            data,
            {
                'amcc_ack': bool,
                'rover_ack': bool,
                'uplink_times': [UplinkTimes, type(None)]
            },
            name='data'
        )

        self.amcc_ack = data['amcc_ack']
        self.rover_ack = data['rover_ack']
        self.uplink_times = data['uplink_times']


class CommandPayloadInterface(UplinkedPayload[PT], ABC):
    """
    Generic interface which defines all I/O for CommandPayload allowing it to be
    used as the Type Generic for CommandPayload, which in turn allows many of
    inherited functions to return CommandPayloads.

    In essence, this defines any variables, properties, and methods which are
    unique to CommandPayload (and not inherited from its superclasses).
    In addition, properties and not just their interfaces are defined here for
    convenience sake (to reduce code bulk).

    Note: this is basically required because you can't directly reference a
    class as its own generic fill, e.g.:
    `class CommandPayload(UplinkedPayload[CommandPayload])`
    """
    __slots__: List[str] = [
        # ID for the Definition for Module this Belongs:
        '_module_id',
        # ID for the Command Definition (from FPrime XML):
        '_command_id',
        # Dictionary of arguments for the command
        '_args'
    ]
    _module_id: int
    _command_id: int
    _args: Dict[str, Any]

    # Make public get, private set to signal that you can freely use these values
    # but modifying them directly can yield undefined behavior (specifically
    # `raw` not syncing up with whatever other data is in the container)
    @property
    def module_id(self) -> int: return self._module_id
    @property
    def command_id(self) -> int: return self._command_id
    @property
    def args(self) -> Dict[str, Any]: return self._args

    @property
    def module(self) -> Module:
        return settings['STANDARDS'].modules[self.module_id]

    @property
    def command(self) -> Command:
        return self.module.commands[self.command_id]

    @property
    def opcode(self) -> int:
        return self.module_id | self._command_id

    def __str__(self) -> str:
        return (
            f"{self.command.name}"
            f"[{', '.join(f'{a}={v}' for a,v in self.args.items())}]"
        )

    def __repr__(self) -> str:
        return (
            f"{self.command.name}(0x{self.opcode:04X})"
            f"[{', '.join(f'{a}={v}' for a,v in self.args.items())}]"
        )

    @abstractmethod
    def check_args(self) -> None:
        raise NotImplementedError()


class CommandPayload(CommandPayloadInterface[CommandPayloadInterface]):
    """Implementation of Payload Interface for IRIS Telemetry Payloads."""

    # Empty __slots__ allows keeping __slots__ (and not switching to __dict__):
    __slots__: List[str] = []

    def check_args(self) -> None:
        """Checks whether this command's args exactly meet the command's spec."""
        given_args = set(self.args.keys())
        required_args = {a.name for a in self.command.args}

        # Make sure all the right and only the arg names are supplied:
        if given_args != required_args:
            raise ValueError(
                f"Command Payload for command {self.command} was given wrong "
                f"set of arguments. Required: {required_args}, Given: {given_args} ."
            )

        # Check given arg's value and type conformity:
        for arg in self.command.args:
            arg_value = self.args[arg.name]
            # Check all args have the right datatype:
            if not isinstance(arg_value, arg.datatype.python_type):
                raise TypeError(
                    f"Type of given arg data `{arg_value}` is `{type(arg_value)}` "
                    f"which is not valid for argument `{arg}` with FswDataType "
                    f"`{arg.datatype}` of command `{self.command}`."
                )

            # Check to make sure any enum args have a valid value:
            if arg.is_enum:
                if type(arg_value) == str:
                    matches = [
                        arg_value == e.name for e in arg.enum
                    ]
                else:
                    matches = [
                        arg_value == e.value for e in arg.enum
                    ]
                if not any(matches):
                    raise ValueError(
                        f"Argument `{arg}` is an Enum of command `{self.command}` "
                        f"but no EnumItems whose name/value matches the supplied "
                        f"argument value `{arg_value}` were found."
                        f"Valid EnumItems are `{arg.enum}` ."
                    )

                if sum(matches) > 1:
                    raise ValueError(
                        f"Argument `{arg}` is an Enum of command `{self.command}` "
                        f"and somehow multiple EnumItems were found whose "
                        "name/value matches the supplied argument value "
                        f"`{arg_value}`. Valid EnumItems are `{arg.enum}` ."
                        "This is likely an issue with the DataStandards spec "
                        "which should have been caught when it was built."
                    )

            #! TODO: Check against bitfields

    def __init__(self,
                 module_id: int,
                 command_id: int,
                 args: Dict[str, Any],
                 magic: Magic = Magic.MISSING,
                 pathway: DataPathway = DataPathway.NONE,
                 source: DataSource = DataSource.NONE,
                 raw: Optional[bytes] = None,
                 endianness_code: str = ENDIANNESS_CODE,
                 auto_tag_generated_time: bool = True,
                 **kwargs  # kwargs for UplinkedPayload super class
                 ) -> None:
        self._module_id = module_id
        self._command_id = command_id
        self._args = args
        self.check_args()

        if auto_tag_generated_time and 'uplink_times' not in kwargs:
            # ! TODO: Shouldn't this be in UplinkedPayload?
            # automatically tag the payload with the generation time in
            # `UplinkTimes` if `uplink_times` not given.
            kwargs['uplink_times'] = UplinkTimes(generated=datetime.now())

        super().__init__(
            magic=magic, pathway=pathway, source=source,
            raw=raw, endianness_code=endianness_code,
            **kwargs
        )

    @classmethod
    def decode(cls,
               data: bytes,
               endianness_code: str = ENDIANNESS_CODE
               ) -> CommandPayload:
        opcode_bytes, remaining = data[:2], data[2:]
        opcode: int = struct.unpack(endianness_code+'H', opcode_bytes)[0]
        module_id = opcode & 0xFF00
        command_id = opcode & 0xFF

        module = settings['STANDARDS'].modules[module_id]
        command = module.commands[command_id]

        args: Dict[str, Any] = {}
        total_args_len = 0
        for arg in command.args:
            #! TODO: Maybe move this checker into the appropriate Module class?
            arg_len = arg.datatype.get_actual_num_bytes(remaining)
            total_args_len += arg_len
            arg_bytes = remaining[:arg_len]
            args[arg.name] = fsw_data_decode(
                arg.datatype, arg_bytes
            )
            remaining = remaining[arg_len:]

            # Convert to enum name string if type is enum:
            if arg.is_enum:
                # Grab names of all EnumItems whose value matches the extracted value:
                # (there should be one)
                matches = [
                    e.name for e in arg.enum if args[arg.name] == e.value
                ]
                if len(matches) == 0:
                    raise PacketDecodingException(
                        arg_bytes,
                        f"No EnumItems found in argument `{arg}` of command "
                        f"`{command}` whose value matches the value "
                        f"`{args[arg.name]}` extracted from the given data. "
                        f"Valid EnumItems are `{arg.enum}` ."
                    )

                if len(matches) > 1:
                    raise PacketDecodingException(
                        arg_bytes,
                        f"Somehow multiple EnumItems found in argument `{arg}` "
                        f"of command `{command}` whose value matches the value "
                        f"`{args[arg.name]}` extracted from the given data. "
                        f"Valid EnumItems are `{arg.enum}` ."
                        "This is likely an issue with the DataStandards spec "
                        "which should have been caught when it was built."
                    )

                args[arg.name] = matches[0]

        data_used = data[:(2+total_args_len)]

        #! TODO: Handle bitfields

        return cls(
            module_id=module.ID,
            command_id=command.ID,
            args=args,
            raw=data_used,
            endianness_code=endianness_code
        )

    def encode(self, **kwargs: Any) -> bytes:
        # Check all args meet spec:
        self.check_args()

        opcode = self.module_id | self.command_id
        header = struct.pack(self.endianness_code+'H', opcode)
        data = header

        # Successively encode and append all arguments:
        for arg in self.command.args:
            # Grab argument value:
            arg_val = self.args[arg.name]
            # If it's an enum and the name of an EnumItem was supplied (not
            # its value), convert it to its value.
            if arg.is_enum and isinstance(arg_val, str):
                arg_val = [e.value for e in arg.enum if e.name == arg_val][0]
            # Encode and append arg bytes:
            data = data + fsw_data_encode(arg.datatype, arg_val)

        return data


class WatchdogCommandPayload(CommandPayload):
    """Same as CommandPayload but with a special U8 Enum implementation."""
    @classmethod
    def decode(cls,
               data: bytes,
               endianness_code: str = ENDIANNESS_CODE
               ) -> WatchdogCommandPayload:
        opcode_bytes, remaining = data[:2], data[2:]
        opcode: int = struct.unpack(endianness_code+'H', opcode_bytes)[0]
        module_id = opcode & 0xFF00
        command_id = opcode & 0xFF

        module = settings['STANDARDS'].modules[module_id]
        command = module.commands[command_id]

        args: Dict[str, Any] = {}
        total_args_len = 0
        for arg in command.args:
            #! TODO: Maybe move this checker into the appropriate Module class?
            arg_len = arg.datatype.get_actual_num_bytes(remaining)
            total_args_len += arg_len
            arg_bytes = remaining[:arg_len]
            # Watchdog takes U8 Enums instead of U32:
            eff_datatype = arg.datatype if arg.datatype != FswDataType.ENUM else FswDataType.U8
            args[arg.name] = fsw_data_decode(
                eff_datatype, arg_bytes
            )
            remaining = remaining[arg_len:]

            # Convert to enum name string if type is enum:
            if arg.is_enum:
                # Grab names of all EnumItems whose value matches the extracted value:
                # (there should be one)
                matches = [
                    e.name for e in arg.enum if args[arg.name] == e.value
                ]
                if len(matches) == 0:
                    raise PacketDecodingException(
                        arg_bytes,
                        f"No EnumItems found in argument `{arg}` of command "
                        f"`{command}` whose value matches the value "
                        f"`{args[arg.name]}` extracted from the given data. "
                        f"Valid EnumItems are `{arg.enum}` ."
                    )

                if len(matches) > 1:
                    raise PacketDecodingException(
                        arg_bytes,
                        f"Somehow multiple EnumItems found in argument `{arg}` "
                        f"of command `{command}` whose value matches the value "
                        f"`{args[arg.name]}` extracted from the given data. "
                        f"Valid EnumItems are `{arg.enum}` ."
                        "This is likely an issue with the DataStandards spec "
                        "which should have been caught when it was built."
                    )

                args[arg.name] = matches[0]

        data_used = data[:(2+total_args_len)]

        #! TODO: Handle bitfields

        return cls(
            module_id=module.ID,
            command_id=command.ID,
            args=args,
            raw=data_used,
            endianness_code=endianness_code
        )

    def encode(self, **kwargs: Any) -> bytes:
        # Check all args meet spec:
        self.check_args()

        opcode = self.module_id | self.command_id
        header = struct.pack(self.endianness_code+'H', opcode)
        data = header

        # Successively encode and append all arguments:
        for arg in self.command.args:
            # Grab argument value:
            arg_val = self.args[arg.name]
            # If it's an enum and the name of an EnumItem was supplied (not
            # its value), convert it to its value.
            if arg.is_enum and isinstance(arg_val, str):
                arg_val = [e.value for e in arg.enum if e.name == arg_val][0]
            # Encode and append arg bytes:
            # Watchdog takes U8 Enums instead of U32:
            eff_datatype = arg.datatype if arg.datatype != FswDataType.ENUM else FswDataType.U8
            data = data + fsw_data_encode(eff_datatype, arg_val)

        return data


class DownlinkedPayload(Payload[PT]):
    """
    Generic superclass for all payloads which are downlinked.
    Allows for creating typed containers of just downlinked payloads.
    """
    __slots__: List[str] = [
        # Collection of times for the downlink pipeline (even though these times
        # are uniform across an entire packet, it's linked into each Payload
        # since payloads will eventually be severed from their Packets later in
        # the data pipeline):
        'downlink_times'
    ]

    downlink_times: Optional[DownlinkTimes]

    def __init__(self,
                 magic: Magic = Magic.MISSING,
                 pathway: DataPathway = DataPathway.NONE,
                 source: DataSource = DataSource.NONE,
                 raw: Optional[bytes] = None,
                 endianness_code: str = ENDIANNESS_CODE,
                 downlink_times: Optional[DownlinkTimes] = None
                 ) -> None:
        # Pass through data to parent and initialize metadata values.
        self.downlink_times = downlink_times
        super().__init__(
            magic=magic,
            pathway=pathway,
            source=source,
            raw=raw,
            endianness_code=endianness_code
        )

    def __getstate__(self) -> Dict[str, Any]:
        """Encode metadata which is not derived from `_raw` as a state."""
        return {
            **super().__getstate__(),  # grab any relevant state managed by parent
            'downlink_times': self.downlink_times
        }

    def __setstate__(self, data: Dict[str, Any]) -> None:
        """Retrieve metadata which is not encoded in `_raw` as a state."""
        # Let the parent extract any data it cares about (manages):
        super().__setstate__(data)

        # Then extract the state data managed by this class:
        full_dict_spec_check(
            data,
            {
                'downlink_times': [DownlinkTimes, type(None)]
            },
            name='data'
        )

        self.downlink_times = data['downlink_times']


class TelemetryPayloadInterface(DownlinkedPayload[PT], ABC):
    """
    Generic interface which defines all I/O for TelemetryPayload allowing it to be
    used as the Type Generic for TelemetryPayload, which in turn allows many of
    inherited functions to return TelemetryPayload.

    In essence, this defines any variables, properties, and methods which are
    unique to TelemetryPayload (and not inherited from its superclasses).
    In addition, properties and not just their interfaces are defined here for
    convenience sake (to reduce code bulk).

    Note: this is basically required because you can't directly reference a
    class as its own generic fill, e.g.:
    `class TelemetryPayload(DownlinkedPayload[TelemetryPayload])`
    """

    __slots__: List[str] = [
        # ID for the Definition for Module this Belongs:
        '_module_id',
        # ID for the TelemetryChannel Definition (from FPrime XML):
        '_channel_id',
        # Core Telemetry Data being Transmitted:
        '_data',
        # Time this Payload was Generated on the Rover [ms]:
        '_timestamp'
    ]
    _module_id: int
    _channel_id: int
    _data: Any
    _timestamp: int

    # Make public get, private set to signal that you can freely use these values
    # but modifying them directly can yield undefined behavior (specifically
    # `raw` not syncing up with whatever other data is in the container)
    @property
    def module_id(self) -> int: return self._module_id
    @property
    def channel_id(self) -> int: return self._channel_id
    @property
    def data(self) -> Any: return self._data
    @property
    def timestamp(self) -> int: return self._timestamp

    @property
    def module(self) -> Module:
        return settings['STANDARDS'].modules[self.module_id]

    @property
    def channel(self) -> TelemetryChannel:
        return self.module.telemetry[self.channel_id]

    @property
    def opcode(self) -> int:
        return self.module_id | self.channel_id


class TelemetryPayload(TelemetryPayloadInterface[TelemetryPayloadInterface]):
    """Implementation of Payload Interface for IRIS Telemetry Payloads."""

    # Empty __slots__ allows keeping __slots__ (and not switching to __dict__):
    __slots__: List[str] = []

    def __init__(self,
                 module_id: int,
                 channel_id: int,
                 data: Any,
                 timestamp: int,
                 magic: Magic = Magic.MISSING,
                 pathway: DataPathway = DataPathway.NONE,
                 source: DataSource = DataSource.NONE,
                 raw: Optional[bytes] = None,
                 endianness_code: str = ENDIANNESS_CODE
                 ) -> None:
        self._module_id = module_id
        self._channel_id = channel_id
        self._data = data
        self._timestamp = timestamp
        super().__init__(
            magic=magic, pathway=pathway, source=source,
            raw=raw, endianness_code=endianness_code
        )

    def __str__(self) -> str:
        # Enums could be int or str, so convert to what's not given and show both:
        if self.channel.is_enum:
            val = self.channel.get_enum_formatted_str(self.data)
        else:
            val = self.data

        return f"{self.module.name}{{{self.channel.name}}}@{self.timestamp} = {val}"

    def __repr__(self) -> str:
        # Enums could be int or str, so convert to what's not given and show both:
        if self.channel.is_enum:
            val = self.channel.get_enum_formatted_str(self.data)
        else:
            val = self.data

        return f"{self.module}{{{self.channel}}}@{self.timestamp} = {val}"

    @classmethod
    def decode(cls,
               data: bytes,
               endianness_code: str = ENDIANNESS_CODE
               ) -> TelemetryPayload:
        opcode_bytes, timestamp_bytes, remaining = data[:2], data[2:6], data[6:]
        opcode: int = struct.unpack(endianness_code+'H', opcode_bytes)[0]
        timestamp: int = struct.unpack(endianness_code+'L', timestamp_bytes)[0]
        module_id = opcode & 0xFF00
        channel_id = opcode & 0xFF

        module = settings['STANDARDS'].modules[module_id]
        channel = module.telemetry[channel_id]

        core_data_len = channel.datatype.get_actual_num_bytes(remaining)
        core_data = fsw_data_decode(
            channel.datatype, remaining[:core_data_len]
        )

        # All data used by this payload (so anything else left in `data` is part
        # of another payload in the VLP):
        data_used = data[:(6+core_data_len)]

        return cls(
            module_id=module.ID,
            channel_id=channel.ID,
            data=core_data,
            timestamp=timestamp,
            raw=data_used,
            endianness_code=endianness_code
        )

    def encode(self, **kwargs: Any) -> bytes:
        opcode = self.module_id | self.channel_id
        t = self.timestamp
        header = struct.pack(self.endianness_code+'H L', opcode, t)

        # If data is an enum and the name of an EnumItem was supplied (not
        # its value), convert it to its value.
        if self.channel.is_enum and isinstance(self.data, str):
            val = [e.value for e in self.channel.enum if e.name == self.data][0]
        else:
            val = self.data

        payload = fsw_data_encode(self.channel.datatype, val)
        return header + payload


class EventPayloadInterface(DownlinkedPayload[PT], ABC):
    """
    Generic interface which defines all I/O for EventPayload allowing it to be
    used as the Type Generic for EventPayload, which in turn allows many of
    inherited functions to return EventPayload.

    In essence, this defines any variables, properties, and methods which are
    unique to EventPayload (and not inherited from its superclasses).
    In addition, properties and not just their interfaces are defined here for
    convenience sake (to reduce code bulk).

    Note: this is basically required because you can't directly reference a
    class as its own generic fill, e.g.:
    `class EventPayload(DownlinkedPayload[EventPayload])`
    """
    __slots__: List[str] = [
        # ID for the Definition for Module this Belongs
        '_module_id',
        # ID for the Event Definition (from FPrime XML):
        '_event_id',
        # OrderedDict of all args and their extracted values:
        '_args',
        # Time this Payload was Generated on the Rover [ms]:
        '_timestamp'
    ]
    _module_id: int
    _event_id: int
    _args: OrderedDict[str, Any]
    _timestamp: int

    # Make public get, private set to signal that you can freely use these values
    # but modifying them directly can yield undefined behavior (specifically
    # `raw` not syncing up with whatever other data is in the container)
    @property
    def module_id(self) -> int: return self._module_id
    @property
    def event_id(self) -> int: return self._event_id
    @property
    def opcode(self) -> int: return self.module_id | self.event_id
    @property
    def args(self) -> OrderedDict[str, Any]: return self._args
    @property
    def timestamp(self) -> int: return self._timestamp

    @property
    def module(self) -> Module:
        return settings['STANDARDS'].modules[self.module_id]

    @property
    def event(self) -> Event:
        return self.module.events[self.event_id]

    @property
    def formatted_string(self) -> str:
        """Use the parsed args to populate the Event's format string."""
        ordered_formatted_args_list = []
        for arg, v in zip(self.event.args, self.args.values()):
            if arg.is_enum:
                val = arg.get_enum_formatted_str(v)
            else:
                val = v
            ordered_formatted_args_list.append(val)

        # Apply the args list to the Event's format string:
        return self.event.format_string % tuple(ordered_formatted_args_list)


class EventPayload(EventPayloadInterface[EventPayloadInterface]):
    """Implementation of Payload Interface for IRIS Event Payloads."""

    # Empty __slots__ allows keeping __slots__ (and not switching to __dict__):
    __slots__: List[str] = []

    def check_args(self) -> None:
        """Checks whether this events's args exactly meet the events's spec."""
        #! TODO: Maybe move this checker into the appropriate Module class?
        given_args = set(self.args.keys())
        required_args = {a.name for a in self.event.args}

        # Make sure all the right and only the arg names are supplied:
        if given_args != required_args:
            raise ValueError(
                f"Event Payload for event {self.event} was given wrong "
                f"set of arguments. Required: {required_args}, Given: {given_args} ."
            )

        # Check given arg's value and type conformity:
        for arg in self.event.args:
            arg_value = self.args[arg.name]
            # Check all args have the right datatype:
            if not isinstance(arg_value, arg.datatype.python_type):
                raise TypeError(
                    f"Type of given arg data `{arg_value}` is `{type(arg_value)}` "
                    f"which is not valid for argument `{arg}` with FswDataType "
                    f"`{arg.datatype}` of event `{self.event}`."
                )

            # Check to make sure any enum args have a valid value:
            if arg.is_enum:
                if type(arg_value) == str:
                    matches = [
                        arg_value == e.name for e in arg.enum
                    ]
                else:
                    matches = [
                        arg_value == e.value for e in arg.enum
                    ]
                if not any(matches):
                    raise ValueError(
                        f"Argument `{arg}` is an Enum of event `{self.event}` "
                        f"but no EnumItems whose name/value matches the supplied "
                        f"argument value `{arg_value}` were found."
                        f"Valid EnumItems are `{arg.enum}` ."
                    )

                if sum(matches) > 1:
                    raise ValueError(
                        f"Argument `{arg}` is an Enum of command `{self.event}` "
                        f"and somehow multiple EnumItems were found whose "
                        "name/value matches the supplied argument value "
                        f"`{arg_value}`. Valid EnumItems are `{arg.enum}` ."
                        "This is likely an issue with the DataStandards spec "
                        "which should have been caught when it was built."
                    )

            #! TODO: Check against bitfields

    def __str__(self) -> str:
        return (
            f"({self.event.severity_str}) "
            f"<0x{self.opcode:04X}>"
            f"{self.event.name}@{self.timestamp}: "
            f"'{self.formatted_string}'"
        )

    def __repr__(self) -> str:
        return (
            f"({self.event.severity_str}) "
            f"<0x{self.opcode:04X}>"
            f"{self.event.name}[{self.args}]@{self.timestamp} "
            f"-> '{self.formatted_string}'"
        )

    def __init__(self,
                 module_id: int,
                 event_id: int,
                 args: Dict[str, Any],
                 timestamp: int,
                 magic: Magic = Magic.MISSING,
                 pathway: DataPathway = DataPathway.NONE,
                 source: DataSource = DataSource.NONE,
                 raw: Optional[bytes] = None,
                 endianness_code: str = ENDIANNESS_CODE
                 ) -> None:
        self._module_id = module_id
        self._event_id = event_id
        # Convert args Dict to OrderedDict, taking order from args list in Event:
        self._args = OrderedDict([(a.name, args[a.name])
                                 for a in self.event.args])
        self.check_args()

        self._timestamp = timestamp
        super().__init__(
            magic=magic, pathway=pathway, source=source,
            raw=raw, endianness_code=endianness_code
        )

    @classmethod
    def decode(cls,
               data: bytes,
               endianness_code: str = ENDIANNESS_CODE
               ) -> EventPayload:
        opcode_bytes, timestamp_bytes, remaining = data[:2], data[2:6], data[6:]
        opcode: int = struct.unpack(endianness_code+'H', opcode_bytes)[0]
        timestamp: int = struct.unpack(endianness_code+'L', timestamp_bytes)[0]
        module_id = opcode & 0xFF00
        event_id = opcode & 0xFF

        module = settings['STANDARDS'].modules[module_id]
        event = module.events[event_id]

        args: Dict[str, Any] = {}
        total_args_len = 0
        for arg in event.args:
            arg_len = arg.datatype.get_actual_num_bytes(remaining)
            total_args_len += arg_len
            arg_bytes = remaining[:arg_len]
            args[arg.name] = fsw_data_decode(
                arg.datatype, arg_bytes
            )
            remaining = remaining[arg_len:]

            # Convert to enum name string if type is enum:
            if arg.is_enum:
                # Grab names of all EnumItems whose value matches the extracted value:
                # (there should be one)
                matches = [
                    e.name for e in arg.enum if args[arg.name] == e.value
                ]
                if len(matches) == 0:
                    raise PacketDecodingException(
                        arg_bytes,
                        f"No EnumItems found in argument `{arg}` of event "
                        f"`{event}` whose value matches the value "
                        f"`{args[arg.name]}` extracted from the given data. "
                        f"Valid EnumItems are `{arg.enum}` ."
                    )

                if len(matches) > 1:
                    raise PacketDecodingException(
                        arg_bytes,
                        f"Somehow multiple EnumItems found in argument `{arg}` "
                        f"of event `{event}` whose value matches the value "
                        f"`{args[arg.name]}` extracted from the given data. "
                        f"Valid EnumItems are `{arg.enum}` ."
                        "This is likely an issue with the DataStandards spec "
                        "which should have been caught when it was built."
                    )

                args[arg.name] = matches[0]

        # All data used by this payload (so anything else left in `data` is part
        # of another payload in the VLP):
        data_used = data[:(6+total_args_len)]

        return cls(
            module_id=module.ID,
            event_id=event.ID,
            args=args,
            timestamp=timestamp,
            raw=data_used,
            endianness_code=endianness_code
        )

    def encode(self, **kwargs: Any) -> bytes:
        # Check all args meet spec:
        self.check_args()

        # Build header:
        opcode = self.module_id | self.event_id
        t = self.timestamp
        header = struct.pack(self.endianness_code+'H L', opcode, t)
        data = header

        # Successively encode and append all arguments:
        for arg in self.event.args:
            # Grab argument value:
            arg_val = self.args[arg.name]
            # If it's an enum and the name of an EnumItem was supplied (not
            # its value), convert it to its value.
            if arg.is_enum and isinstance(arg_val, str):
                arg_val = [e.value for e in arg.enum if e.name == arg_val][0]
            # Encode and append arg bytes:
            data = data + fsw_data_encode(arg.datatype, arg_val)

        return data


FMIT = TypeVar('FMIT')


class FileMetadataInterface(ContainerCodec[FMIT], ABC):
    """
    Generic interface which defines all I/O for FileMetadata allowing it to be
    used as the Type Generic for FileMetadata, which in turn allows many of
    inherited functions to return FileMetadata.

    In essence, this defines any variables, properties, and methods which are
    unique to FileMetadata (and not inherited from its superclasses).
    In addition, properties and not just their interfaces are defined here for
    convenience sake (to reduce code bulk).

    Note: this is basically required because you can't directly reference a
    class as its own generic fill, e.g.:
    `class FileMetadata(ContainerCodec[FileMetadata])`
    """

    class FileTypeMagic(Enum):
        """
        Enumeration of all file types which could be downlinked.

        As usual, for backwards compatibility and data preservation, *never* change
        any of the enum values or delete entries, just deprecate old ones.
        """
        IMAGE = 0x01
        UWB = 0x0F
        BAD = 0xEE  # No valid Filetype magic was found.

    __slots__: List[str] = [
        # Monotonically increasing callback ID of the command that triggered
        # this file to be sent. Uniquely links this file to the command which
        # requested it. Callback IDs are unique for images and UWB files.
        # Callback IDs for commands requesting images start counting at 0.
        # Callback IDs for commands requesting UWB files start counting at 2^5:
        '_callback_id',
        # Time (in ms since Hercules power up) of when this file was generated:
        '_timestamp',
        # Magic indicating the type of file being encoded:
        '_file_type_magic'
    ]
    _callback_id: int
    _timestamp: int
    _file_type_magic: FileTypeMagic

    # Make public get, private set to signal that you can freely use these values
    # but modifying them directly can yield undefined behavior (specifically
    # `raw` not syncing up with whatever other data is in the container)
    @property
    def callback_id(self) -> int: return self._callback_id
    @property
    def timestamp(self) -> int: return self._timestamp
    @property
    def file_type_magic(self) -> FileTypeMagic: return self._file_type_magic

    @property
    def full_file_id(self) -> int:
        """ID that specifies which larger file this line came from (since
        each line of the image is being downlinked as a "file").
        For now, since all lines of an image share the same `createTime`
        timestamp, we'll just use that.
        """
        return self._timestamp

    def __str__(self) -> str:
        return (
            "FileBlockMetadata["
            f"{self.file_type_magic.name}: "
            f"file={self.full_file_id}, "
            f"call={self.callback_id}, "
            f"time={self.timestamp}"
            "]"
        )


class FileMetadata(FileMetadataInterface[FileMetadataInterface]):
    """Metadata about the file contained inside Block 0 of a `FileBlockPayload`."""

    # Empty __slots__ allows keeping __slots__ (and not switching to __dict__):
    __slots__: List[str] = []

    def __init__(self,
                 callback_id: int,
                 timestamp: int,
                 file_type_magic: FileMetadata.FileTypeMagic,
                 raw: Optional[bytes] = None,
                 endianness_code: str = ENDIANNESS_CODE
                 ) -> None:
        self._callback_id = callback_id
        self._timestamp = timestamp
        self._file_type_magic = file_type_magic
        super().__init__(raw=raw, endianness_code=endianness_code)

    @classmethod
    def decode(cls,
               data: bytes,
               endianness_code: str = ENDIANNESS_CODE
               ) -> FileMetadata:
        """
        From C&TL at time of writing (10/01/2021):
        File Metadata Format:	(data in block 0)
        Field	        Type		Description
        callbackId	    uint16_t	Monotonically increasing callback ID of the command that triggered this file to be sent. Uniquely links this file to the command which requested it. Callback IDs are unique for images and UWB files. Callback IDs for commands requesting images start counting at 0. Callback IDs for commands requesting UWB files start counting at 2^5
        timestamp	    uint32_t	Time (in ms since Hercules power up) of when this file was generated.
        fileTypeMagic	uint8_t		[See below]

        File        Type Magic (in Metadata):	(data in block 0, inside File Metadata)
        Image:	    0x01
        UWB File:	0x0F
        """

        # Extract header and count up header_size as you go:
        ptr, size = 0, 2  # `callback_id` is 2B
        callback_id_bytes = data[ptr:size]
        callback_id: int = struct.unpack(
            endianness_code+'H', callback_id_bytes
        )[0]

        ptr, size = size, size+4  # `timestamp` is 4B
        timestamp_bytes = data[ptr:size]
        timestamp: int = struct.unpack(endianness_code+'L', timestamp_bytes)[0]

<<<<<<< HEAD
        ptr, size = size, size+1  # `file_type_magic` is 1B
=======
        # ptr, size = size, size+1  # `file_type_magic` is 1B
>>>>>>> d0d2cbf8
        # file_type_magic_val: int = int(data[ptr:size][0])
        # try:
        #     file_type_magic = FileMetadata.FileTypeMagic(file_type_magic_val)
        # except ValueError as e:
        #     # Invalid FTM received:
        #     logger.error((
        #         f"While decoding `FileMetadata` in a `FileBlockPayload` the "
        #         f"the received `file_type_magic` value of {file_type_magic_val}` "
        #         f"is not a valid `FileTypeMagic`. Valid values are: "
        #         f"{[f'{m.name}=0x{m.value:02x}' for m in FileMetadata.FileTypeMagic if m != FileMetadata.FileTypeMagic.BAD]}"
        #         f"\n For: FileMetadata{{callback_id={callback_id}, "
        #         f"timestamp={timestamp}, "
        #         f"file_type_magic_val={file_type_magic_val}}}"
        #         f"\n Packet data supplied to `FileMetadata` extractor: {data!r}"
        #     ))
        #     file_type_magic = FileMetadata.FileTypeMagic.BAD
<<<<<<< HEAD
=======
        # ! TODO: FSW doesn't do filetype magic rn, so we'll just assume
        # ! everything's an image.
>>>>>>> d0d2cbf8
        file_type_magic = FileMetadata.FileTypeMagic.IMAGE

        # All data used by the metadata:
        data_used = data[:size]

        return cls(
            callback_id=callback_id,
            timestamp=timestamp,
            file_type_magic=file_type_magic,
            raw=data_used,
            endianness_code=endianness_code
        )

    def encode(self, **kwargs: Any) -> bytes:
        raise NotImplementedError()


class FileBlockPayloadInterface(DownlinkedPayload[PT], ABC):
    """
    Generic interface which defines all I/O for FileBlockPayload allowing it to be
    used as the Type Generic for FileBlockPayload, which in turn allows many of
    inherited functions to return FileBlockPayload.

    In essence, this defines any variables, properties, and methods which are
    unique to FileBlockPayload (and not inherited from its superclasses).
    In addition, properties and not just their interfaces are defined here for
    convenience sake (to reduce code bulk).

    Note: this is basically required because you can't directly reference a
    class as its own generic fill, e.g.:
    `class FileBlockPayload(DownlinkedPayload[EventPayload])`
    """

    __slots__: List[str] = [
        # A hash of the timestamp when file transmission started. Used to
        # identify which blocks belong to the same file if multiple files are
        # being sent at once. *NOT* a globally unique file identifier. Two files
        # over the course of the entire mission could have the same hashedId.
        # This is only unique up to the point that no two files with overlapping
        # transmission periods should have the same hashedId:
        '_hashed_id',
        # Total number of blocks in the file:
        '_total_blocks',
        # Number of this block (**1** indexed - 0 is for the metadata)
        '_block_number',
        # Number of bytes in this block (not including metadata block), as received (might not match `len(data)` if corrupted). Appears to be U32 in FSW as of 09/30/2021. Let's stick to this.
        '_length',
        # Data this block contains (* The data of each block will be compressed using heatshrink eventually):
        '_data',
        # If any possible sources of corruption were detected during loading that don't prevent the packet from being parsable:
        '_possible_corruption',
        # If this is block 0, this contains the decoded file metadata:
        '_file_metadata'
    ]
    _hashed_id: int
    _total_blocks: int
    _block_number: int
    _length: int
    _data: bytes
    _possible_corruption: bool
    _file_metadata: Optional[FileMetadata]

    # Make public get, private set to signal that you can freely use these values
    # but modifying them directly can yield undefined behavior (specifically
    # `raw` not syncing up with whatever other data is in the container)
    @property
    def hashed_id(self) -> int: return self._hashed_id
    @property
    def total_blocks(self) -> int: return self._total_blocks
    @property
    def block_number(self) -> int: return self._block_number
    @property
    def length(self) -> int: return self._length
    @property
    def data(self) -> bytes: return self._data
    @property
    def possible_corruption(self) -> bool: return self._possible_corruption

    @property
    def file_metadata(self) -> Optional[FileMetadata]:
        return self._file_metadata
    
    @property
    def is_metadata(self) -> bool: return self.file_metadata is not None

    def __str__(self) -> str:
        return (
            "FileBlock["
            f"{self.block_number}/{self.total_blocks}: "
            f"{self.length}B, "
            f"line={self.hashed_id}, "
            f"bad={self.possible_corruption}"
            "]"
        )


class FileBlockPayload(FileBlockPayloadInterface[FileBlockPayloadInterface]):
    """Implementation of Payload Interface for IRIS File Blocks."""

    # Empty __slots__ allows keeping __slots__ (and not switching to __dict__):
    __slots__: List[str] = []

    def __init__(self,
                 hashed_id: int,
                 total_blocks: int,
                 block_number: int,
                 length: int,
                 data: bytes,
                 possible_corruption: bool = False,
                 file_metadata: Optional[FileMetadata] = None,
                 magic: Magic = Magic.MISSING,
                 pathway: DataPathway = DataPathway.NONE,
                 source: DataSource = DataSource.NONE,
                 raw: Optional[bytes] = None,
                 endianness_code: str = ENDIANNESS_CODE
                 ) -> None:
        self._hashed_id = hashed_id
        self._total_blocks = total_blocks
        self._block_number = block_number
        self._length = length
        self._data = data
        self._possible_corruption = possible_corruption
        self._file_metadata = file_metadata
        super().__init__(
            magic=magic, pathway=pathway, source=source,
            raw=raw, endianness_code=endianness_code
        )

    @classmethod
    def decode(cls,
               data: bytes,
               endianness_code: str = ENDIANNESS_CODE
               ) -> FileBlockPayload:
        """
        From C&TL at time of writing (10/01/2021):
        File Block Format:
        Field	        Type		    Description
        hashedId	    uint16_t		A hash of the timestamp when file transmission started. Used to identify which blocks belong to the same file if multiple files are being sent at once. *NOT* a globally unique file identifier. Two files over the course of the entire mission could have the same hashedId. This is only unique up to the point that no two files with overlapping transmission periods should have the same hashedId.
        totalBlocks	    uint8_t		    Total number of blocks in this file (not including metadata block)
        blockNumber	    uint8_t		    Number of this block (**1 indexed** - 0 is for the metadata)
        length	        FileLength_t    Number of bytes in this block (not including header data - appears to be uint32_t in FSW as of 09/30/2021. Let's stick to this.)
        data	        uint8_t[]		All the data bytes. * The data of each block will be compressed using heatshrink
        """
        # ! TODO: Move `possible_corruption` to `PayloadInterface` so it's more broadly useful?
        # ! NOTE: ^- But then we'd have to make sure it's being used everywhere else that could be relevant...
        possible_corruption = False  # not yet at least... updated later on detection

        # Extract header and count up header_size as you go:
        ptr, header_size = 0, 2  # `hashed_id` is 2B
        hashed_id_bytes = data[ptr:header_size]
        hashed_id: int = struct.unpack(endianness_code+'H', hashed_id_bytes)[0]

        ptr, header_size = header_size, header_size+1  # `total_blocks` is 1B
        total_blocks: int = int(data[ptr:header_size][0])

        # ! TODO: `block_number` overflows rn due to packet count. Talk to FSW about this or guarantee not an issue during flight b/c there will be <255 blocks in any file (unlikely since blocks are lines):
        ptr, header_size = header_size, header_size+1  # `block_number` is 1B
        block_number: int = int(data[ptr:header_size][0])

<<<<<<< HEAD
        ptr, header_size = header_size, header_size+2  # `length` is 2B
=======
        ptr, header_size = header_size, header_size+2  # `length` is 2B (U16)
>>>>>>> d0d2cbf8
        length_bytes = data[ptr:header_size]
        length: int = struct.unpack(endianness_code+'H', length_bytes)[0]

        max_length = (len(data)-header_size)
        if length > max_length:
            logger.error((
                f"While decoding a `FileBlockPayload` the length was read as "
                f"{length_bytes!r} = {length}B which is longer than the remaining "
                f"data in the packet after the file block header ({max_length}B). "
                "Has `FileLength_t` changed? Was the packet corrupted? For now, "
                "all data left in this packet will be assumed to be part of this "
                "block so a file can still be reconstructed even if it's a bit "
                "corrupted; but, note that this might not be an apt assumption. "
                f"\n For: FileBlockPayload{{hashed_id={hashed_id}, "
                f"block_num={block_number}, total_blocks={total_blocks}, "
                f"length={length}}}"
                f"\n Packet data supplied to `FileBlockPayload` extractor: "
                f"{data!r}"
            ))
            possible_corruption = True

        if block_number > total_blocks:
            logger.error((
                f"While decoding a `FileBlockPayload` the `{total_blocks=}` "
                f"but `{block_number=}`. Block number should range from 0 to "
                f"`total_blocks` (with 0 being metadata) but should never be "
                f"`>total_blocks`. Possible file corruption. "
                f"\n For: FileBlockPayload{{hashed_id={hashed_id}, "
                f"block_num={block_number}, total_blocks={total_blocks}, "
                f"length={length}}}"
                f"\n Packet data supplied to `FileBlockPayload` extractor: "
                f"{data!r}"
            ))
            possible_corruption = True

        # Extract data contained by the block:
        # TODO: De-heatshrink this once FSW starts using heatshrink (if they do)
        block_data = data[header_size: (header_size+length)]

        # All data used by this payload (so anything else left in `data` is part
        # of another payload in the VLP):
        data_used = data[:(header_size+length)]

        file_metadata: Optional[FileMetadata]
        if block_number == 0:
            # This is the metadata block:
            file_metadata = FileMetadata.decode(
                block_data, endianness_code
            )
        else:
            # This is an actual file_data block; so, no metadata here.
            file_metadata = None

        return cls(hashed_id=hashed_id,
                   total_blocks=total_blocks,
                   block_number=block_number,
                   length=length,
                   data=block_data,
                   possible_corruption=possible_corruption,
                   file_metadata=file_metadata,
                   raw=data_used,
                   endianness_code=endianness_code
                   )

    def encode(self, **kwargs: Any) -> bytes:
        raise NotImplementedError()<|MERGE_RESOLUTION|>--- conflicted
+++ resolved
@@ -1155,11 +1155,7 @@
         timestamp_bytes = data[ptr:size]
         timestamp: int = struct.unpack(endianness_code+'L', timestamp_bytes)[0]
 
-<<<<<<< HEAD
-        ptr, size = size, size+1  # `file_type_magic` is 1B
-=======
         # ptr, size = size, size+1  # `file_type_magic` is 1B
->>>>>>> d0d2cbf8
         # file_type_magic_val: int = int(data[ptr:size][0])
         # try:
         #     file_type_magic = FileMetadata.FileTypeMagic(file_type_magic_val)
@@ -1176,11 +1172,8 @@
         #         f"\n Packet data supplied to `FileMetadata` extractor: {data!r}"
         #     ))
         #     file_type_magic = FileMetadata.FileTypeMagic.BAD
-<<<<<<< HEAD
-=======
         # ! TODO: FSW doesn't do filetype magic rn, so we'll just assume
         # ! everything's an image.
->>>>>>> d0d2cbf8
         file_type_magic = FileMetadata.FileTypeMagic.IMAGE
 
         # All data used by the metadata:
@@ -1262,7 +1255,7 @@
     @property
     def file_metadata(self) -> Optional[FileMetadata]:
         return self._file_metadata
-    
+
     @property
     def is_metadata(self) -> bool: return self.file_metadata is not None
 
@@ -1340,11 +1333,7 @@
         ptr, header_size = header_size, header_size+1  # `block_number` is 1B
         block_number: int = int(data[ptr:header_size][0])
 
-<<<<<<< HEAD
-        ptr, header_size = header_size, header_size+2  # `length` is 2B
-=======
         ptr, header_size = header_size, header_size+2  # `length` is 2B (U16)
->>>>>>> d0d2cbf8
         length_bytes = data[ptr:header_size]
         length: int = struct.unpack(endianness_code+'H', length_bytes)[0]
 
