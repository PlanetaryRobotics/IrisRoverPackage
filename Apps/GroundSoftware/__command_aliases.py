"""
Shorthand aliases for common ground commands used during testing.
(A quick hack for EMI/EMC testing).

If you want to explore the Data Standards to build new commands, run:
`pyenv exec python datastandards_lookup.py`.

Created: 10/29/2021
Last Update: 10/25/2022
"""
from __future__ import annotations  # Support things like OrderedDict[A,B]
from enum import Enum
from typing import Any, Optional, Dict, Tuple
from collections import OrderedDict

from IrisBackendv3.codec.payload import CommandPayload
from IrisBackendv3.codec.packet import IrisCommonPacket
from IrisBackendv3.codec.metadata import DataPathway, DataSource
from IrisBackendv3.codec.magic import Magic

source = DataSource.GENERATED


class Parameter(Enum):
    """
    Enum used to indicate that a parameter should be pasted in the
    given argument slot.

    Better said with an example:
    If a command alias has kwargs:
        ```
        OrderedDict(
            'arg1': 42,
            'arg2': Parameter.PASTE,
            'arg3': 'something else'
            'arg4': PARAMETER.PASTE
            'arg5': 0xBEEF
        )
        ```
    and `get_command` is called with `params=[1, 2]` then the command will be built with:
        ```
        args={'arg1': 42,
        'arg2': 1,
        'arg3': 'something else'
        'arg4': 2
        'arg5': 0xBEEF}
        ```
    """
    PASTE = 0


PreparedCommandType = Tuple[
    DataPathway,
    Magic,
    str,
    'OrderedDict[str, Any]',
    DataPathway
]

prepared_commands: Dict[str, PreparedCommandType] = {
    'transit': (  # Tell the Watchdog to switch into service mode
        DataPathway.WIRED,
        Magic.WATCHDOG_COMMAND,
        'WatchDogInterface_SwitchToKeepAliveMode',
        OrderedDict(confirm='CONFIRM_ALIVE'),
        DataPathway.WIRED
    ),
    'setup': (  # Tell the Watchdog to switch into service mode
        DataPathway.WIRED,
        Magic.WATCHDOG_COMMAND,
        'WatchDogInterface_SwitchToServiceMode',
        OrderedDict(confirm='CONFIRM_SERVICE'),
        DataPathway.WIRED
    ),
    'power-on': (  # Tell the Watchdog to switch into mission mode
        DataPathway.WIRED,
        Magic.WATCHDOG_COMMAND,
        'WatchDogInterface_PrepareForDeployment',
        OrderedDict(confirm='CONFIRM_PREP'),
        DataPathway.WIRED
    ),
    'wifi-mode': (  # Command herc to send telem over wifi
        DataPathway.WIRELESS,
        Magic.COMMAND,  # "normal" command is for Hercules
        'GroundInterface_SetPrimaryInterface',
        OrderedDict(primary_interface='WF_121'),
        DataPathway.WIRELESS
    ),
    'wifi-mode-wired-send': (  # Command herc to send telem over wifi using a wired command
        DataPathway.WIRED,
        Magic.COMMAND,  # "normal" command is for Hercules
        'GroundInterface_SetPrimaryInterface',
        OrderedDict(primary_interface='WF_121'),
        DataPathway.WIRELESS
    ),
    'wired-mode': (  # Command herc to send telem over uart
        DataPathway.WIRED,
        Magic.COMMAND,  # "normal" command is for Hercules
        'GroundInterface_SetPrimaryInterface',
        OrderedDict(primary_interface='WATCHDOG'),
        DataPathway.WIRELESS
    ),
    'deploy': (
        DataPathway.WIRED,
        Magic.COMMAND,  # "normal" command is for Hercules
        'WatchDogInterface_DisengageFromLander',
        OrderedDict(confirm='CONFIRM_DEPLOY'),
        DataPathway.WIRED
    ),  # Note: there's no way to do just the hercules (you can tell just the hercules but then it'll immediately make watch)
    'deploy-wifi': (
        DataPathway.WIRELESS,
        Magic.COMMAND,  # "normal" command is for Hercules
        'WatchDogInterface_DisengageFromLander',
        OrderedDict(confirm='CONFIRM_DEPLOY'),
        DataPathway.WIRELESS
    ),
    'deploy-wd-only': (  # special command to tell only WD to release its interlock (in case Herc-WD comms are broken)
        DataPathway.WIRED,
        Magic.WATCHDOG_COMMAND,
        'WatchDogInterface_DisengageFromLander',
        OrderedDict(confirm='CONFIRM_DEPLOY'),
        DataPathway.WIRELESS
    ),
    'undeploy': (
        DataPathway.WIRED,
        Magic.COMMAND,  # "normal" command is for Hercules
        'WatchDogInterface_ResetSpecific',
        OrderedDict(reset_value='HDRM_OFF'),
        DataPathway.WIRED
    ),  # Note: Deploy2 (Herc deploy pin) does not undeploy, but WD does.
    'undeploy-2': (
        DataPathway.WIRED,
        Magic.COMMAND,  # "normal" command is for Hercules
        'WatchDogInterface_EngageFromLander',
        OrderedDict(),
        DataPathway.WIRED
    ),  # Note: Also does not turn off Deploy2
    'power-on-system-vsa': (  # VSA ON (designed for use in SERVICE)
        DataPathway.WIRED,
        Magic.WATCHDOG_COMMAND,
        'WatchDogInterface_ResetSpecific',
        OrderedDict(reset_value='SYSTEM_ON'),
        DataPathway.WIRED
    ),
    'power-off-system-vsa': (  # VSA OFF (designed for use in SERVICE)
        DataPathway.WIRED,
        Magic.WATCHDOG_COMMAND,
        'WatchDogInterface_ResetSpecific',
        OrderedDict(reset_value='SYSTEM_OFF'),
        DataPathway.WIRED
    ),
    'reset-herc': (
        DataPathway.WIRED,
        # intentionally telling the WD to tell Herc to tell the WD to enable heater control (same path as deployment command but a quick pretest)
        Magic.WATCHDOG_COMMAND,
        'WatchDogInterface_ResetSpecific',
        # Change this to whatever you want to reset.
        OrderedDict(reset_value='RESET_HERCULES'),
        DataPathway.WIRED
    ),
    'reset-herc-wireless': (
        DataPathway.WIRELESS,
        Magic.COMMAND,
        'WatchDogInterface_ResetSpecific',
        # Change this to whatever you want to reset.
        OrderedDict(reset_value='RESET_HERCULES'),
        DataPathway.WIRELESS
    ),
    'power-on-herc': (
        DataPathway.WIRED,
        # intentionally telling the WD to tell Herc to tell the WD to enable heater control (same path as deployment command but a quick pretest)
        Magic.WATCHDOG_COMMAND,
        'WatchDogInterface_ResetSpecific',
        # Change this to whatever you want to reset.
        OrderedDict(reset_value='HERCULES_POWER_ON'),
        DataPathway.WIRED
    ),
    'power-off-herc': (
        DataPathway.WIRED,
        # intentionally telling the WD to tell Herc to tell the WD to enable heater control (same path as deployment command but a quick pretest)
        Magic.WATCHDOG_COMMAND,
        'WatchDogInterface_ResetSpecific',
        # Change this to whatever you want to reset.
        OrderedDict(reset_value='HERCULES_POWER_OFF'),
        DataPathway.WIRED
    ),
    'reset-radio': (
        DataPathway.WIRED,
        # intentionally telling the WD to tell Herc to tell the WD to enable heater control (same path as deployment command but a quick pretest)
        Magic.WATCHDOG_COMMAND,
        'WatchDogInterface_ResetSpecific',
        # Change this to whatever you want to reset.
        OrderedDict(reset_value='RESET_RADIO'),
        DataPathway.WIRED
    ),
    'power-on-radio': (
        DataPathway.WIRED,
        # intentionally telling the WD to tell Herc to tell the WD to enable heater control (same path as deployment command but a quick pretest)
        Magic.WATCHDOG_COMMAND,
        'WatchDogInterface_ResetSpecific',
        # Change this to whatever you want to reset.
        OrderedDict(reset_value='RADIO_POWER_ON'),
        DataPathway.WIRED
    ),
    'power-off-radio': (
        DataPathway.WIRED,
        # intentionally telling the WD to tell Herc to tell the WD to enable heater control (same path as deployment command but a quick pretest)
        Magic.WATCHDOG_COMMAND,
        'WatchDogInterface_ResetSpecific',
        # Change this to whatever you want to reset.
        OrderedDict(reset_value='RADIO_POWER_OFF'),
        DataPathway.WIRED
    ),
    'reset-fpga': (
        DataPathway.WIRED,
        # intentionally telling the WD to tell Herc to tell the WD to enable heater control (same path as deployment command but a quick pretest)
        Magic.WATCHDOG_COMMAND,
        'WatchDogInterface_ResetSpecific',
        # Change this to whatever you want to reset.
        OrderedDict(reset_value='RESET_FPGA'),
        DataPathway.WIRED
    ),
    '3v3-on': (
        DataPathway.WIRED,
        # intentionally telling the WD to tell Herc to tell the WD to enable heater control (same path as deployment command but a quick pretest)
        Magic.WATCHDOG_COMMAND,
        'WatchDogInterface_ResetSpecific',
        # Change this to whatever you want to reset.
        OrderedDict(reset_value='EN_3_3_POWER_ON'),
        DataPathway.WIRED
    ),
    '3v3-off': (
        DataPathway.WIRED,
        # intentionally telling the WD to tell Herc to tell the WD to enable heater control (same path as deployment command but a quick pretest)
        Magic.WATCHDOG_COMMAND,
        'WatchDogInterface_ResetSpecific',
        # Change this to whatever you want to reset.
        OrderedDict(reset_value='EN_3_3_POWER_OFF'),
        DataPathway.WIRED
    ),
    '24-on': (
        DataPathway.WIRED,
        # intentionally telling the WD to tell Herc to tell the WD to enable heater control (same path as deployment command but a quick pretest)
        Magic.WATCHDOG_COMMAND,
        'WatchDogInterface_ResetSpecific',
        # Change this to whatever you want to reset.
        OrderedDict(reset_value='EN_24_ON'),
        DataPathway.WIRED
    ),
    '24-off': (
        DataPathway.WIRED,
        # intentionally telling the WD to tell Herc to tell the WD to enable heater control (same path as deployment command but a quick pretest)
        Magic.WATCHDOG_COMMAND,
        'WatchDogInterface_ResetSpecific',
        # Change this to whatever you want to reset.
        OrderedDict(reset_value='EN_24_OFF'),
        DataPathway.WIRED
    ),
    'SetChargerEn': (
        DataPathway.WIRED,
        Magic.WATCHDOG_COMMAND,
        'WatchDogInterface_SetChargerEnable',
        OrderedDict(charge_en=Parameter.PASTE),
        DataPathway.WIRED
    ),
    'SetChargerPowerConnection': (
        DataPathway.WIRED,
        Magic.WATCHDOG_COMMAND,
        'WatchDogInterface_SetChargerPowerConnection',
        OrderedDict(v_lander_reg_en=Parameter.PASTE),
        DataPathway.WIRED
    ),
    'SetBatteryConnection': (
        DataPathway.WIRED,
        Magic.WATCHDOG_COMMAND,
        'WatchDogInterface_SetBatteryConnection',
        OrderedDict(batt_en=Parameter.PASTE),
        DataPathway.WIRED
    ),
    'SetBatteryControlEnable': (
        DataPathway.WIRED,
        Magic.WATCHDOG_COMMAND,
        'WatchDogInterface_SetBatteryControlEnable',
        OrderedDict(batt_ctrl_en=Parameter.PASTE),
        DataPathway.WIRED
    ),
    'SetBatteryLatch': (
        DataPathway.WIRED,
        Magic.WATCHDOG_COMMAND,
        'WatchDogInterface_SetBatteryLatch',
        OrderedDict(latch_batt=Parameter.PASTE),
        DataPathway.WIRED
    ),
    'SetLatchSet': (
        DataPathway.WIRED,
        Magic.WATCHDOG_COMMAND,
        'WatchDogInterface_SetLatchSet',
        OrderedDict(latch_set=Parameter.PASTE),
        DataPathway.WIRED
    ),
    'SetLatchReset': (
        DataPathway.WIRED,
        Magic.WATCHDOG_COMMAND,
        'WatchDogInterface_SetLatchReset',
        OrderedDict(latch_reset=Parameter.PASTE),
        DataPathway.WIRED
    ),
    'ReportStatus': (
        DataPathway.WIRED,
        Magic.WATCHDOG_COMMAND,
        'WatchDogInterface_RequestStatusReport',
        OrderedDict(confirm='CONFIRM_REQUEST'),
        DataPathway.WIRED
    ),
    'disable-heater-control': (
        DataPathway.WIRED,
        # intentionally telling the WD to tell Herc to tell the WD to enable heater control (same path as deployment command but a quick pretest)
        Magic.WATCHDOG_COMMAND,
        'WatchDogInterface_ResetSpecific',
        # Change this to whatever you want to reset.
        OrderedDict(reset_value='DISABLE_HEATER_CONTROL'),
        DataPathway.WIRED
    ),

    'reset-motors': (
        DataPathway.WIRED,
        # intentionally telling the WD to tell Herc to tell the WD to enable heater control (same path as deployment command but a quick pretest)
        Magic.WATCHDOG_COMMAND,
        'WatchDogInterface_ResetSpecific',
        # Change this to whatever you want to reset.
        OrderedDict(reset_value='RESET_ALL_MOTORS'),
        DataPathway.WIRED
    ),
    'power-on-motors': (
        DataPathway.WIRED,
        # intentionally telling the WD to tell Herc to tell the WD to enable heater control (same path as deployment command but a quick pretest)
        Magic.WATCHDOG_COMMAND,
        'WatchDogInterface_ResetSpecific',
        # Change this to whatever you want to reset.
        OrderedDict(reset_value='ALL_MOTORS_ON'),
        DataPathway.WIRED
    ),
    'power-off-motors': (
        DataPathway.WIRED,
        # intentionally telling the WD to tell Herc to tell the WD to enable heater control (same path as deployment command but a quick pretest)
        Magic.WATCHDOG_COMMAND,
        'WatchDogInterface_ResetSpecific',
        # Change this to whatever you want to reset.
        OrderedDict(reset_value='ALL_MOTORS_OFF'),
        DataPathway.WIRED
    ),
    # Navigation_NavDriveForward[distance: uint8, speed: uint8, callback_id: uint16]
    'drive-fwd-200': (
        DataPathway.WIRED,
        Magic.COMMAND,
        'Navigation_NavDriveForward',
        OrderedDict(distance=200, speed=100, callback_id=0xBEEF),
        DataPathway.WIRED
    ),
    # Navigation_NavDriveForward[distance: uint8, speed: uint8, callback_id: uint16]
    'motor-control-get-telem': (
        DataPathway.WIRED,
        Magic.COMMAND,
        'MotorControl_McUpdateTelemetry',
        OrderedDict(),
        DataPathway.WIRED
    ),
    # Navigation_NavDriveForward[distance: uint8, speed: uint8, callback_id: uint16]
    'motor-control-spin-all': (
        DataPathway.WIRED,
        Magic.COMMAND,
        'MotorControl_McSpin',
        # Change this to whatever motor you want to control (0 is all)
        OrderedDict(motor_id=0x00, raw_ticks=20000),
        DataPathway.WIRED
    ),
    'herc-wired-noop': (
        DataPathway.WIRED,
        Magic.COMMAND,
        'CommandDispatcher_Cmdnoop',
        OrderedDict(),
        DataPathway.WIRED
    ),
    'take-image-0': (
        DataPathway.WIRED,
        Magic.COMMAND,
        'Camera_TakeImage',
        # Change this to whatever you want to reset.
        OrderedDict(camera_num=0, callback_id=0),
        DataPathway.WIRED
    ),
    'take-image-1': (
        DataPathway.WIRED,
        Magic.COMMAND,
        'Camera_TakeImage',
        # Change this to whatever you want to reset.
        OrderedDict(camera_num=1, callback_id=0),
        DataPathway.WIRED
    ),
    'wd-echo-hi-watchdog': (
        DataPathway.WIRED,
        Magic.WATCHDOG_COMMAND,
        'WatchDogInterface_Echo',
        # Change this to whatever you want to reset.
        OrderedDict(length='10', message="HiWatchdog"),
        DataPathway.WIRED
    ),
    'misc-test': (
        DataPathway.WIRED,
        Magic.WATCHDOG_COMMAND,
        'WatchDogInterface_ResetSpecific',
        # Change this to whatever you want to reset.
        OrderedDict(reset_value='BATTERY_START_CHARGE'),
        DataPathway.WIRED
    ),

<<<<<<< HEAD
    # Suppress (filter out) GiDownlinkedPacket logs (ID <0x0903>):
    'active-logger-suppress-GiDownlinkedPacket': (
        DataPathway.WIRED,
        Magic.COMMAND,
        'ActiveLogger_Alogsetidfilter',
        # enable filter entry to disable that log ID:
        OrderedDict(id=0x0903, id_filter_enable='IDENABLED'),
        DataPathway.WIRED
    ),
    # Re-enable (don't filter out) GiDownlinkedPacket logs (ID <0x0903>):
    'active-logger-enable-GiDownlinkedPacket': (
        DataPathway.WIRED,
        Magic.COMMAND,
        'ActiveLogger_Alogsetidfilter',
        # disable/remove filter entry to re-enable that log ID:
        OrderedDict(id=0x0903, id_filter_enable='IDDISABLED'),
        DataPathway.WIRED
    ),

    # Re-enable (don't filter out) GiDownlinkedPacket logs (ID <0x0903>):
    'active-logger-dump-filter-state': (
        DataPathway.WIRED,
        Magic.COMMAND,
        'ActiveLogger_Alogdumpfilterstate',
        OrderedDict(),
        DataPathway.WIRED
    ),

    'radio-bgapi-passthru-on': (
        DataPathway.WIRED,
        Magic.COMMAND,
        'NetworkManager_SetRadioBgApiPassthrough',
        OrderedDict(passthrough=True),
        DataPathway.WIRED
    ),
    'radio-bgapi-passthru-off': (
        DataPathway.WIRED,
        Magic.COMMAND,
        'NetworkManager_SetRadioBgApiPassthrough',
        OrderedDict(passthrough=False),
=======
    # Turn off WARNING_HI logs (e.g. ImuAngleWarning spamming us)
    'active-logger-turn-off-warning-hi': (
        DataPathway.WIRED,
        Magic.COMMAND,
        'ActiveLogger_Alogseteventreportfilter',
        OrderedDict(filter_level='INPUTWARNINGHI', filter_enable='INPUTDISABLED'),
>>>>>>> 3805adfc
        DataPathway.WIRED
    ),

    # Turn off Hercules-Radio UART (inside the Hercules) so an external device
    # can use it (for Radio diagnostics and programming).
    'radio-comms-ext-mode': (
        DataPathway.WIRED,
        Magic.COMMAND,
        'NetworkManager_SetRadioCommunicationsMode',
        OrderedDict(mode='EXTERNAL'),
        DataPathway.WIRED
    ),
    # Turn on Hercules-Radio UART (inside the Hercules) so Hercules can use it
    # (normal operation). If this doesn't work, just do a `reset-herc`.
    'radio-comms-normal-mode': (
        DataPathway.WIRED,
        Magic.COMMAND,
        'NetworkManager_SetRadioCommunicationsMode',
        OrderedDict(mode='HERCULES'),
        DataPathway.WIRED
    ),
    'radio-echo-hello': (
        DataPathway.WIRELESS,
        Magic.RADIO_COMMAND,
        'RadioGround_Echo',
        OrderedDict(text_to_echo='HELLO'),
        DataPathway.WIRELESS
    ),
    'radio-reset-self': (
        DataPathway.WIRELESS,
        Magic.RADIO_COMMAND,
        'RadioGround_ResetRadio',
        OrderedDict(confirm_by_typing_RESET='RESET'),
        DataPathway.WIRELESS
    ),
    'radio-enter-stasis': (
        DataPathway.WIRELESS,
        Magic.RADIO_COMMAND,
        'RadioGround_EnterStasis',
        OrderedDict(confirm_by_typing_STASIS='STASIS'),
        DataPathway.WIRELESS
    ),
    'radio-exit-stasis': (
        DataPathway.WIRELESS,
        Magic.RADIO_COMMAND,
        'RadioGround_ExitStasis',
        OrderedDict(confirm_by_typing_STASIS='STASIS'),
        DataPathway.WIRELESS
    ),
    'radio-write-testing-to-uart': (
        DataPathway.WIRELESS,
        Magic.RADIO_COMMAND,
        'RadioGround_WriteUart',
        OrderedDict(text_to_echo='TESTING...'),
        DataPathway.WIRELESS
    ),
    'radio-write-send-bad-dm': (
        DataPathway.WIRELESS,
        Magic.RADIO_COMMAND,
        'RadioGround_HerculesDm',
        OrderedDict(text_to_echo='faked:STATE'),
        DataPathway.WIRELESS
    ),
    'radio-write-send-disconnected-dm': (
        DataPathway.WIRELESS,
        Magic.RADIO_COMMAND,
        'RadioGround_HerculesDm',
        OrderedDict(text_to_echo='state:INIT'),
        DataPathway.WIRELESS
    )
}


def get_command(alias: str, params: Optional[Any] = None) -> PreparedCommandType:
    """
    Grabs command package data (pathway, type, and payload) given a short-hand
    name (`alias`) and, optionally, a `param` that gets inserted as a command
    argument where necessary.

    See docstring for `Parameter` for more details about how `params` pasting works.
    """
    pathway, magic, command_name, kwargs, telem_pathway = prepared_commands[alias]

    # Paste the given parameters anywhere we're told:
    if not isinstance(params, list):
        params = [params]
    param_idx = 0
    for arg_name, arg_val in kwargs.items():
        if arg_val == Parameter.PASTE:
            kwargs[arg_name] = params[param_idx]
            param_idx = (param_idx + 1) % len(params)

    return (pathway, magic, command_name, kwargs, telem_pathway)<|MERGE_RESOLUTION|>--- conflicted
+++ resolved
@@ -414,7 +414,6 @@
         DataPathway.WIRED
     ),
 
-<<<<<<< HEAD
     # Suppress (filter out) GiDownlinkedPacket logs (ID <0x0903>):
     'active-logger-suppress-GiDownlinkedPacket': (
         DataPathway.WIRED,
@@ -455,14 +454,15 @@
         Magic.COMMAND,
         'NetworkManager_SetRadioBgApiPassthrough',
         OrderedDict(passthrough=False),
-=======
+        DataPathway.WIRED
+    ),
+
     # Turn off WARNING_HI logs (e.g. ImuAngleWarning spamming us)
     'active-logger-turn-off-warning-hi': (
         DataPathway.WIRED,
         Magic.COMMAND,
         'ActiveLogger_Alogseteventreportfilter',
         OrderedDict(filter_level='INPUTWARNINGHI', filter_enable='INPUTDISABLED'),
->>>>>>> 3805adfc
         DataPathway.WIRED
     ),
 
